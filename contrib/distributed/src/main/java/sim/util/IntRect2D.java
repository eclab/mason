/*
  Copyright 2022 by Sean Luke and George Mason University
  Licensed under the Academic Free License version 3.0
  See the file "LICENSE" for more information
*/
        
package sim.util;

import java.io.Serializable;

/**
 INTRECT2D represents rectangles with integer coordinates.  It consists of two Int2D
 objects representing the upper left (ul) and bottom right (br) corners of the rectangle.
 The upper left corner is inclusive, and the bottom right corner is exclusive. Note that
 you are not permitted to have zero-length rects: that is, ul cannot be equal to br.
 */

public class IntRect2D implements Serializable
    {
    private static final long serialVersionUID = 1L;

    Int2D ul, br;

<<<<<<< HEAD

=======
>>>>>>> c0ebb239
    void verifyValidSize(Int2D ul, Int2D br)
        {
        if (ul.x >= br.x) {
            System.out.println("ul x : "+ul.x+ " br.x "+br.x);
            throw new IllegalArgumentException("IntRect2D ul.x >= br.x");
            }
        if (ul.y >= br.y) {
            System.out.println("ul y : "+ul.y+ " br.y "+br.y);
            throw new IllegalArgumentException("IntRect2D ul.y >= br.y");
            }
        }

    public IntRect2D(Int2D ul, Int2D br)
        {
        verifyValidSize(ul, br);
        this.ul = ul;
        this.br = br;
        }

    public IntRect2D(int width, int height)
        {
        this(new Int2D(0, 0), new Int2D(width, height));
        }

    public Int2D ul()
        {
        return ul;
        }

    public Int2D br()
        {
        return br;
        }
        
    // Return the area of the hyper rectangle
    public int getArea()
        {
        return (br.x - ul.x) * (br.y - ul.y);
        }

    public int getHeight()
        {
        return br.y - ul.y;
        }

    public int getWidth()
        {
        return br.x - ul.x;
        }

    // Return whether the rect contains the given <x, y> point.
    // Noted that the rect is treated as half-inclusive (ul) and half-exclusive (br)
    public boolean contains(int x, int y)
        {
        return (ul.x <= x && ul.y <= y && br.x > x && br.y > y);
        }

    // Return whether the rect contains the given <x, y> point.
    // Noted that the rect is treated as half-inclusive (ul) and half-exclusive (br)
    public boolean contains(double x, double y)
        {
        return (ul.x <= x && ul.y <= y && br.x > x && br.y > y);
        }

    // Return whether the rect contains p
    // Noted that the rect is treated as half-inclusive (ul) and half-exclusive (br)
    public boolean contains(Int2D p)
        {
        return (ul.x <= p.x && ul.y <= p.y && br.x > p.x && br.y > p.y);
        }

    // Return whether the rect contains p
    // Noted that the rect is treated as half-inclusive (ul) and half-exclusive (br)
<<<<<<< HEAD
=======
    public boolean contains(Double2D p)
        {
        return (ul.x <= p.x && ul.y <= p.y && br.x > p.x && br.y > p.y);
        }

    // Return whether the rect contains p
    // Noted that the rect is treated as half-inclusive (ul) and half-exclusive (br)
>>>>>>> c0ebb239
    public boolean contains(Number2D p)
        {
        double x = p.getVal(0);
        double y = p.getVal(1);
        return (ul.x <= x && ul.y <= y && br.x > x && br.y > y);
        }
    
    public boolean contains(Double2D p)
    {
    return (ul.x <= p.x && ul.y <= p.y && br.x > p.x && br.y > p.y);
    }

    // Return whether the given rect is inside this rectangle
    public boolean contains(IntRect2D that)
        {
        // We are doing >= because "that" is an IntRect2D.
        return (ul.x <= that.ul.x && ul.y <= that.ul.y && br.x >= that.br.x && br.y >= that.br.y);
        }

    // Return whether the given rect intersects with self
    public boolean intersects(IntRect2D that)
        {
        return (ul.x < that.br.x && ul.y < that.br.y && that.ul.x < br.x && that.ul.y < br.y);
        }

    // Return the intersection of the given rect and self
    public IntRect2D getIntersection(IntRect2D that)
        {
        if (!intersects(that))
            throw new IllegalArgumentException(this + " does not intersect with " + that);
        return new IntRect2D(new Int2D(Math.max(ul.x, that.ul.x), Math.max(ul.y, that.ul.y)),
            new Int2D(Math.min(br.x, that.br.x), Math.min(br.y, that.br.y)));
        }

<<<<<<< HEAD
    /*
    public IntRect2D resize(int left, int up, int right, int down)
    {
    Int2D newUL = new Int2D(ul.x + left, ul.y + up);
    Int2D newBR = new Int2D(br.x + right, br.y + down);
    return new IntRect2D(newUL, newBR);
    }
    */
    /*
    public IntRect2D translate(int x, int y)
    {
    Int2D newUL = new Int2D(ul.x + x, ul.y + y);
    Int2D newBR = new Int2D(br.x + x, br.y + y);
    return new IntRect2D(newUL, newBR);
    }
    */

=======
>>>>>>> c0ebb239

    public Double2D getCenter()
        {
        return new Double2D(((br.x - ul.x) / 2.0) + ul.x, ((br.y - ul.y) / 2.0) + ul.y);

        }

    // Return whether two hyper rectangles equal (the two vertexs equal)
    public boolean equals(IntRect2D that)
        {
        return this.ul.equals(that.ul) && this.br.equals(that.br);
        }


    public static IntRect2D getBoundingRect(IntRect2D[] rects)
        {
        if (rects.length == 0)
            return null;

        Int2D ul = rects[0].ul, br = rects[0].br;
        for (IntRect2D rect : rects)
            {
            ul = (Int2D) ul.min(rect.ul);
            // br = (Int2D)br.max(rect.ul);
            br = (Int2D) br.max(rect.br);
            }

        return new IntRect2D(ul, br);
        }

    public String toString()
        {
        return new String("IntRect2D[(" + ul.x + ", " + ul.y + ") -> (" + br.x + ", " + br.y + ")]");
        }

    // added by Raj Patel
    // returns a list of every Int2D point in IntRect2D
    public Int2D[] getPointList()
        {
        Int2D[] listOfPoints = new Int2D[this.getArea()];

        int listInd = 0;

        //int[] sizes = this.getSizes();
        int width = getWidth();
        int height = getHeight();
                
        for (int i = 0; i < width; i++)
            {
            for (int j = 0; j < height; j++)
                {
                listOfPoints[listInd] = new Int2D(ul.x + i, ul.y + j);
                listInd++;
                }
            }

        return listOfPoints;
        }


    public IntRect2D expand(int val)
        {
        //int[] vals = new int[] { val, val };
        //return resize(vals);
                
        /// SEAN -- I *think* this is right?
        return new IntRect2D(ul.add(-val, -val), br.add(val, val));
        //return new IntRect2D(ul.add(-val), br.add(val));              

        }

    // maybe remove, maybe keep
    public IntRect2D add(Int2D offsets)
        {
        return new IntRect2D(ul.add(offsets), br.add(offsets));
        }

    // maybe remove, maybe keep
    public IntRect2D subtract(Int2D offsets)
        {
        return new IntRect2D(ul.subtract(offsets), br.subtract(offsets));
        }
    }<|MERGE_RESOLUTION|>--- conflicted
+++ resolved
@@ -21,10 +21,7 @@
 
     Int2D ul, br;
 
-<<<<<<< HEAD
-
-=======
->>>>>>> c0ebb239
+
     void verifyValidSize(Int2D ul, Int2D br)
         {
         if (ul.x >= br.x) {
@@ -98,8 +95,7 @@
 
     // Return whether the rect contains p
     // Noted that the rect is treated as half-inclusive (ul) and half-exclusive (br)
-<<<<<<< HEAD
-=======
+
     public boolean contains(Double2D p)
         {
         return (ul.x <= p.x && ul.y <= p.y && br.x > p.x && br.y > p.y);
@@ -107,7 +103,6 @@
 
     // Return whether the rect contains p
     // Noted that the rect is treated as half-inclusive (ul) and half-exclusive (br)
->>>>>>> c0ebb239
     public boolean contains(Number2D p)
         {
         double x = p.getVal(0);
@@ -115,10 +110,7 @@
         return (ul.x <= x && ul.y <= y && br.x > x && br.y > y);
         }
     
-    public boolean contains(Double2D p)
-    {
-    return (ul.x <= p.x && ul.y <= p.y && br.x > p.x && br.y > p.y);
-    }
+
 
     // Return whether the given rect is inside this rectangle
     public boolean contains(IntRect2D that)
@@ -142,26 +134,7 @@
             new Int2D(Math.min(br.x, that.br.x), Math.min(br.y, that.br.y)));
         }
 
-<<<<<<< HEAD
-    /*
-    public IntRect2D resize(int left, int up, int right, int down)
-    {
-    Int2D newUL = new Int2D(ul.x + left, ul.y + up);
-    Int2D newBR = new Int2D(br.x + right, br.y + down);
-    return new IntRect2D(newUL, newBR);
-    }
-    */
-    /*
-    public IntRect2D translate(int x, int y)
-    {
-    Int2D newUL = new Int2D(ul.x + x, ul.y + y);
-    Int2D newBR = new Int2D(br.x + x, br.y + y);
-    return new IntRect2D(newUL, newBR);
-    }
-    */
-
-=======
->>>>>>> c0ebb239
+
 
     public Double2D getCenter()
         {
