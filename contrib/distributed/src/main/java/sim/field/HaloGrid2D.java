package sim.field;

import java.io.Serializable;
import java.rmi.RemoteException;
import java.rmi.server.UnicastRemoteObject;
import java.util.ArrayList;
import java.util.function.Consumer;

import mpi.MPIException;
import sim.engine.DObject;
import sim.engine.DSimState;
import sim.engine.DistributedIterativeRepeat;
import sim.engine.DistributedTentativeStep;
import sim.engine.Promised;
import sim.engine.Steppable;
import sim.engine.Stoppable;
import sim.engine.Stopping;
import sim.engine.mpi.*;
import sim.engine.rmi.GridRMI;
import sim.engine.rmi.RemoteProcessor;
import sim.engine.rmi.RemotePromise;
import sim.field.partitioning.Partition;
import sim.field.storage.ContinuousStorage;
import sim.field.storage.GridStorage;
import sim.util.Double2D;
import sim.util.Int2D;
import sim.util.IntRect2D;
import sim.util.MPIParam;
import sim.util.MPIUtil;
import sim.util.Number2D;

/**
 * All fields in distributed MASON must contain this class. Stores
 * objects/agents and implements methods to add, move and remove them.
 *
 * @param <T> The Class of Object to store in the field
 * @param <S> The Type of Storage to use
 */
public class HaloGrid2D<T extends Serializable, S extends GridStorage<T>>
		extends UnicastRemoteObject implements GridRMI<T, Number2D>
		{
	private static final long serialVersionUID = 1L;

	// Backpointer to the SimState
	DSimState state;
	// The world rectangle
	IntRect2D world;
	// cached world width, to be slightly faster, probably doesn't matter
	int worldWidth;
	// cached world height, to be slightly faster, probably doesn't matter
	int worldHeight;
	// Bounds of the halo portion of the partition
	IntRect2D haloBounds;
	// Bounds of the inner local portion of the partition
	IntRect2D localBounds;
	// All neighboring partitions
	ArrayList<Neighbor> neighbors;
	// Storage object of the field that owns me
	S localStorage;
	// My field's index
	int fieldIndex;
	// My RMI Proxy
	GridRMICache<T, Number2D> proxy;

	// The following four queues are how RMI adds, removes, and fetches elements on
	// behalf of remote processors.

	// Queue of Promised results from getRMI
	ArrayList<Pair<Promised, Number2D>> getAllQueue = new ArrayList<>();
	ArrayList<Triplet<Promised, Number2D, Long>> getQueue = new ArrayList<>();

	// Queue of requests to add things to the grid via RMI
	ArrayList<Triplet<Number2D, T, double[]>> addQueue = new ArrayList<>();
	// Queue of requests to remove things from the grid via RMI
	ArrayList<Pair<Number2D, Long>> removeQueue = new ArrayList<>();
	// Queue of requests to remove all elements at certain locations from the grid
	// via RMI
	ArrayList<Number2D> removeAllQueue = new ArrayList<>();

	public HaloGrid2D(S storage, DSimState state) throws RemoteException
	{
		super();
		localStorage = storage;
		this.state = state;
		// init variables that don't change with the partition scheme
		Partition partition = state.getPartition();
		world = partition.getWorldBounds();
		worldWidth = partition.getWorldWidth();
		worldHeight = partition.getWorldHeight();


		// register callbacks
		partition.registerPreCommit(new Consumer()
		{
			public void accept(Object arg)
			{
			}
		});
		partition.registerPostCommit(new Consumer()
		{
			public void accept(Object t)
			{
				reload();
			}
		});
		// init variables that may change with the partition scheme
		reload();
		fieldIndex = state.registerField(this);
	}

	/**
	 * Resizes the partition and halo region, and reloads the neighbors.
	 */
	void reload()
	{
		
		Partition partition = getPartition();
		
		//delete all HaloGrid information to prevent leaking into real space!
		this.deleteHaloInfo();
		
		localBounds = partition.getLocalBounds();
		
		// Get the partition representing halo and local area by expanding the original
		// partition by aoi at each dimension
		haloBounds = localBounds.expand(partition.getAOI());
				
		localStorage.setShape(haloBounds);
		
		localStorage.setOffset(haloBounds.ul()); // moving local point calculation to GridStorage

		// Get the neighbors and create Neighbor objects
		neighbors = new ArrayList<Neighbor>();
		for (int id : partition.getNeighborPIDs())
		{
			neighbors.add(new Neighbor(partition.getLocalBounds(id)));

		}
		
	}

	// this deletes agents in the Halo before reloading, in order to prevent agents being moved to real space by bound changing
	void deleteHaloInfo() {
		
		if (this.haloBounds != null && this.localBounds != null) {
		
			//clear each point in halo
			for (Int2D a : this.haloBounds.getPointList()) {
			
				if (!this.localBounds.contains(a)) {
			
					if (localStorage.getAllObjects(a) != null) {
					
						localStorage.clear(a);
					
					
					}
				}
			
			}
		}
	}

	//// Simple requests

	/** Returns the HaloGrid2D's partition. */
	public Partition getPartition()
	{
		return state.getPartition();
	}

	/** Returns the HaloGrid2D's field index. */
	public int getFieldIndex()
	{
		return fieldIndex;
	}

	/**
	 * @return local storage (for this partition)
	 */
	public GridStorage<T> getStorage()
	{
		return localStorage;
	}

	///// Various point queries

	/**
	 * @param point
	 * @return true if point is within the global grid
	 */
	public boolean inWorld(Int2D point)
	{
		if (!(point.x >= 0 && point.x < worldWidth))
			return false;

		if (!(point.y >= 0 && point.y < worldHeight))
			return false;

		return true;
	}

	public IntRect2D getWorldBounds()
	{
		return getPartition().getWorldBounds();
	}

	public IntRect2D getLocalBounds()
	{
		return localBounds;
	}

	public IntRect2D getHaloBounds()
	{
		return haloBounds;
	}

	/**
	 * @param point
	 * @return true if point is local
	 */
	public boolean inLocal(Number2D point)
	{
		return localBounds.contains(point);
	}

	/**
	 * @param point
	 * @return true if point is local or in the halo
	 */
	public boolean inHalo(Number2D point)
	{
		return haloBounds.contains(point);
	}

	/**
	 * @param point
	 * @return a point wrapped around considering the toroidal halo region, if
	 *         possible. If out of the halo region, returns null.
	 */
	//@TODO does this work correctly?
	public Double2D toHaloToroidal(Double2D point)
	{
		if (inHalo(point))
			return point;
		double x = point.x;
		double y = point.y;
		double aoi = getPartition().getAOI();
		double height = worldHeight;
		double width = worldWidth;

		double lowx = (x - width);
		if (lowx >= 0 - aoi)
		{
			double lowy = (y - height);
			if (lowy >= 0 - aoi)
			{
				if (haloBounds.contains(lowx, lowy))
					return new Double2D(lowx, lowy);
				else
					return null;
			}
			double highy = (y + height);
			if (highy < height + aoi)
			{
				if (haloBounds.contains(lowx, highy))
					return new Double2D(lowx, highy);
				else
					return null;
			}
			else
			{
				if (haloBounds.contains(lowx, y))
					return new Double2D(lowx, y);
				else
					return null;
			}
		}

		double highx = (x + width);
		if (highx < width + aoi)
		{
			double lowy = (y - height);
			if (lowy >= 0 - aoi)
			{
				if (haloBounds.contains(highx, lowy))
					return new Double2D(highx, lowy);
				else
					return null;
			}
			double highy = (y + height);
			if (highy < height + aoi)
			{
				if (haloBounds.contains(highx, highy))
					return new Double2D(highx, highy);
				else
					return null;
			}
			else
			{
				if (haloBounds.contains(highx, y))
					return new Double2D(highx, y);
				else
					return null;
			}
		}

		double lowy = (y - height);
		if (lowy >= 0 - aoi)
		{
			if (haloBounds.contains(x, lowy))
				return new Double2D(x, lowy);
			else
				return null;
		}

		double highy = (y + height);
		if (highy < height + aoi)
		{
			if (haloBounds.contains(x, highy))
				return new Double2D(x, highy);
			else
				return null;
		}

		return null;
	}

	/**
	 * @param point
	 * @return a point wrapped around considering the toroidal halo region, if
	 *         possible. If out of the halo region, returns null.
	 */
	public Int2D toHaloToroidal(Int2D point)
	{
		if (inHalo(point))
			return point; // easy
		int x = point.x;
		int y = point.y;
		int aoi = getPartition().getAOI();
		int height = worldHeight;
		int width = worldWidth;

		int lowx = (x - width);
		if (lowx >= 0 - aoi)
		{
			int lowy = (y - height);
			if (lowy >= 0 - aoi)
			{
				if (haloBounds.contains(lowx, lowy))
					return new Int2D(lowx, lowy);
				else
					return null;
			}
			int highy = (y + height);
			if (highy < height + aoi)
			{
				if (haloBounds.contains(lowx, highy))
					return new Int2D(lowx, highy);
				else
					return null;
			}
			else
			{
				if (haloBounds.contains(lowx, y))
					return new Int2D(lowx, y);
				else
					return null;
			}
		}

		int highx = (x + width);
		if (highx < width + aoi)
		{
			int lowy = (y - height);
			if (lowy >= 0 - aoi)
			{
				if (haloBounds.contains(highx, lowy))
					return new Int2D(highx, lowy);
				else
					return null;
			}
			int highy = (y + height);
			if (highy < height + aoi)
			{
				if (haloBounds.contains(highx, highy))
					return new Int2D(highx, highy);
				else
					return null;
			}
			else
			{
				if (haloBounds.contains(highx, y))
					return new Int2D(highx, y);
				else
					return null;
			}
		}

		int lowy = (y - height);
		if (lowy >= 0 - aoi)
		{
			if (haloBounds.contains(x, lowy))
				return new Int2D(x, lowy);
			else
				return null;
		}

		int highy = (y + height);
		if (highy < height + aoi)
		{
			if (haloBounds.contains(x, highy))
				return new Int2D(x, highy);
			else
				return null;
		}

		return null;
	}

	/**
	 * @param point
	 * @return true if point is local or in the halo considering toroidal
	 *         wrap-around
	 */
	public boolean inHaloToroidal(Number2D point)
	{
		double[] p = point.toArrayAsDouble();
		return inHaloToroidal(p[0], p[1]);
	}

	/**
	 * @param point
	 * @return true if point is local or in the halo considering toroidal
	 *         wrap-around
	 */
	public boolean inHaloToroidal(double x, double y)
	{
		if (haloBounds.contains(x, y))
			return true;

		double aoi = getPartition().getAOI();
		double height = worldHeight;
		double width = worldWidth;

		double lowx = (x - width);
		if (lowx >= 0 - aoi)
		{
			double lowy = (y - height);
			if (lowy >= 0 - aoi)
			{
				return (haloBounds.contains(lowx, lowy));
			}
			double highy = (y + height);
			if (highy < height + aoi)
			{
				return (haloBounds.contains(lowx, highy));
			}
			else
			{
				return (haloBounds.contains(lowx, y));
			}
		}

		double highx = (x + width);
		if (highx < width + aoi)
		{
			double lowy = (y - height);
			if (lowy >= 0 - aoi)
			{
				return (haloBounds.contains(highx, lowy));
			}
			double highy = (y + height);
			if (highy < height + aoi)
			{
				return (haloBounds.contains(highx, highy));
			}
			else
			{
				return (haloBounds.contains(highx, y));
			}
		}

		double lowy = (y - height);
		if (lowy >= 0 - aoi)
		{
			return (haloBounds.contains(x, lowy));
		}

		double highy = (y + height);
		if (highy < height + aoi)
		{
			return (haloBounds.contains(x, highy));
		}

		return false;
	}

	/**
	 * Adds and schedules an agent remotely. Called by various fields. Don't call
	 * this directly.
	 */
	public void addAgentToRemote(Number2D p, T t, int ordering, double time)
	{
		if (!(t instanceof Stopping))
			throw new IllegalArgumentException("t must be a Stopping");

		// If local, then MPI
		if (state.getTransporter().isNeighbor(getPartition().toPartitionPID(p)))
			{
			state.getTransporter().transport((DObject) t, getPartition().toPartitionPID(p), p, this.fieldIndex, ordering, time);
			}
		else // ...otherwise, RMI
			{
			System.out.println("using RMI");
			//System.exit(-1);
			try
			{
				// First, remove from schedule
				assert(t instanceof Stopping); // Assumes that t is not an agent if it's not Stopping
				unscheduleAgent((Stopping) t);
				proxy.getField(getPartition().toPartitionPID(p)).addRMI(p, t, ordering, time);
			}
			catch (RemoteException e)
			{
				// TODO Auto-generated catch block
				e.printStackTrace();
			}
		}
	}

	/**
	 * Adds and schedules an agent remotely repeating. Called by various fields.
	 * Don't call this directly.
	 */
	public void addAgentToRemote(Number2D p, T t, int ordering, double time, double interval)
	{
		if (!(t instanceof Stopping))
			throw new IllegalArgumentException("t must be a Stopping");

		// If local, then MPI
		if (state.getTransporter().isNeighbor(getPartition().toPartitionPID(p)))
			{
			state.getTransporter().transport((DObject) t, getPartition().toPartitionPID(p), p, this.fieldIndex, ordering, time, interval);
			}
		else // ...otherwise, RMI
			{

			try
			{
				// First, remove from schedule
				assert(t instanceof Stopping); // Assumes that t is not an agent if it's not Stopping
				unscheduleAgent((Stopping) t);
				// Update using RMI
				proxy.getField(getPartition().toPartitionPID(p)).addRMI(p, t, ordering, time, interval);
			}
			catch (RemoteException e)
			{
				// TODO Auto-generated catch block
				e.printStackTrace();
			}
		}
	}

	/**
	 * Returns a promise for a remote object at a certain location. Called by
	 * various fields. Don't call this directly.
	 */
	public Promised getFromRemote(Number2D p)
	{
		try
		{
			RemotePromise remotePromise = new RemotePromise();
			proxy.getField(getPartition().toPartitionPID(p)).getRMI(p, remotePromise);
			return remotePromise;
		}
		catch (NullPointerException e)
		{
			throw new IllegalArgumentException("Remote Proxy is not initialized");
		}
		catch (RemoteException e)
		{
			throw new RuntimeException(e);
		}
	}

	/**
	 * Returns a promise for a remote object by id. Called by various fields. Don't
	 * call this directly.
	 */
	public Promised getFromRemote(Number2D p, long id)
	{
		try
		{
			RemotePromise remotePromise = new RemotePromise();
			// Make promise remote, then, update promise remotely
			proxy.getField(getPartition().toPartitionPID(p)).getRMI(p, id, remotePromise);
			return remotePromise;
		}
		catch (NullPointerException e)
		{
			throw new IllegalArgumentException("Remote Proxy is not initialized");
		}
		catch (RemoteException e)
		{
			throw new RuntimeException(e);
		}
	}

	/**
	 * Adds an object (not an agent) to a remote location. Called by various fields.
	 * Don't call this directly.
	 */
	public void addToRemote(Number2D p, T t)
	{
		try
		{
			// If local, then MPI
			if (state.getTransporter().isNeighbor(getPartition().toPartitionPID(p)))
				{
				state.getTransporter().transport((DObject) t, getPartition().toPartitionPID(p), p, this.fieldIndex);
				}
			
			else 
				{
			    proxy.getField(getPartition().toPartitionPID(p)).addRMI(p, t);
				}
		}
		catch (NullPointerException e)
		{
			throw new IllegalArgumentException("Remote Proxy is not initialized");
		}
		catch (RemoteException e)
		{
			throw new RuntimeException(e);
		}
	}

	/**
	 * Removes an object (or an agent) from a remote location. Called by various
	 * fields. Don't call this directly.
	 */
	public void removeFromRemote(Number2D p, long id)
	{
		try
		{
			proxy.getField(getPartition().toPartitionPID(p)).removeRMI(p, id);
		}
		catch (NullPointerException e)
		{
			throw new IllegalArgumentException("Remote Proxy is not initialized");
		}
		catch (RemoteException e)
		{
			throw new RuntimeException(e);
		}
	}

	/**
	 * Removes all objects (and agents) from a remote location. Called by various
	 * fields. Don't call this directly.
	 */
	public void removeAllFromRemote(Number2D p)
	{
		try
		{
			proxy.getField(getPartition().toPartitionPID(p)).removeAllRMI(p);
		}
		catch (NullPointerException e)
		{
			throw new IllegalArgumentException("Remote Proxy is not initialized");
		}
		catch (RemoteException e)
		{
			throw new RuntimeException(e);
		}
	}



	/**
	 * Initializes the GridRMICache for this halogrid. Called by DSimState. Don't call
	 * this directly.
	 *
	 */
	public void initRemote()
	{
		proxy = new GridRMICache<>(getPartition(), this);
	}

	/**
	 * Processes and clears the RMI queues for this halogrid. Called by DSimState.
	 * Don't call this directly.
	 * 
	 * @throws MPIException
	 * @throws RemoteException
	 */
	public void syncRemoveAndAdd() throws MPIException, RemoteException
	{
		//synchronized(removeRMILock) {

		for (Pair<Number2D, Long> pair : removeQueue)
		{
			// remove from schedule
			T t = getLocal(pair.a, pair.b);

			// Assumes that t is not an agent if it's not Stopping
			if (t instanceof Stopping)
				unscheduleAgent((Stopping) t);

			removeLocal(pair.a, pair.b);
		}
		removeQueue.clear();
		


		for (Number2D p : removeAllQueue)
		{
			ArrayList<T> list = getLocal(p);
			// Assumes that t is not an agent if it's not Stopping
			for (T t : list)
				if (t instanceof Stopping)
					unscheduleAgent((Stopping) t);
			removeAllLocal(p);
		}
		removeAllQueue.clear();
		//}

		//synchronized(addRMILock) {
			

		
		for (Triplet<Number2D, T, double[]> pair : addQueue)
		{
			addLocal(pair.a, pair.b);
			if (pair.b instanceof DObject) ((DObject)(pair.b)).migrated(state);
			
			// Reschedule
			if (pair.c != null)
			{
				// 	pair.c is scheduling information holding: ordering, time, [interval]
				if (pair.c.length == 3) // Repeating agent, if array contains interval information
				{
					state.schedule.scheduleRepeating(pair.c[1], (int) pair.c[0], (Steppable) pair.b, pair.c[2]);
//					System.out.println("repeating agent rescheduled!");
				}
				else
				{
					assert(pair.c.length == 2);
					state.schedule.scheduleOnce(pair.c[1], (int) pair.c[0], (Steppable) pair.b);
//					System.out.println("agent rescheduled!");
				}
			}
		}
		
		addQueue.clear();
		
		}
	//}

	// TODO: Should we generalize this method for all grids
	void unscheduleAgent(Stopping stopping)
	{
		Stoppable stop = stopping.getStoppable();
		if (stop == null)
		{
			// we're done
		}
		else if ((stop instanceof DistributedTentativeStep))
			((DistributedTentativeStep) stop).stop();
		else if ((stop instanceof DistributedIterativeRepeat))
			((DistributedIterativeRepeat) stop).stop();
		else
			throw new RuntimeException("Cannot remove agent " + stopping
					+ " because it is wrapped in a Stoppable other than a DistributedIterativeRepeat or DistributedTenativeStep. This should not happen.");
	}

	/**
	 * Syncs the halo regions of this grid with its neighbors. Called by DSimState.
	 * Don't call this directly.
	 *
	 */
	public void syncHalo() throws MPIException, RemoteException
	{
		//((ContinuousStorage)localStorage).geomvecAndContinuousStorageMatch("syncHalo beginning"); 
		int numNeighbors = neighbors.size();
		Serializable[] sendObjs = new Serializable[numNeighbors];
		for (int i = 0; i < numNeighbors; i++)
			sendObjs[i] = localStorage.pack(neighbors.get(i).sendParam);

		//((ContinuousStorage)localStorage).geomvecAndContinuousStorageMatch("syncHalo after all packs"); 

		ArrayList<Serializable> recvObjs = MPIUtil.<Serializable>neighborAllToAll(getPartition(), sendObjs);

		for (int i = 0; i < numNeighbors; i++) {
			localStorage.unpack(neighbors.get(i).recvParam, recvObjs.get(i));
			//System.exit(-1);
		}
		
		//((ContinuousStorage)localStorage).geomvecAndContinuousStorageMatch("syncHalo after all unpacks"); 


		for (Pair<Promised, Number2D> pair : getAllQueue)
			pair.a.fulfill(getLocal(pair.b));
		getAllQueue.clear();
		
		//((ContinuousStorage)localStorage).geomvecAndContinuousStorageMatch("syncHalo rmi stuff 1"); 


		for (Triplet<Promised, Number2D, Long> trip : getQueue)
			trip.a.fulfill(getLocal(trip.b, trip.c));
		getQueue.clear();
<<<<<<< HEAD
		//}
		
		//((ContinuousStorage)localStorage).geomvecAndContinuousStorageMatch("syncHalo rmi stuff 2"); 

=======
>>>>>>> 7eaf4988
	}
	

	/**
	 * Adds an incoming to the field. Has cases for the type of object we are
	 * adding. Called by DSimState. Don't call this directly.
	 *
	 */
	@SuppressWarnings("unchecked")
	public void addPayload(PayloadWrapper payloadWrapper)
	{
	addLocal((Number2D) payloadWrapper.loc, (T) payloadWrapper.payload);
	payloadWrapper.payload.migrated(state);
	}
	
	
	
	
	
	
	
	
	
	
	/* RMI METHODS */
	/**
	 * This method queues an object t to be set at or added to point p at end of the
	 * time step, via addLocal(). This is called remotely via RMI, and is part of
	 * the GridRMI. Don't call this directly.
	 */
	
	Object addRMILock = new Object[0];
	Object removeRMILock = new Object[0];
	Object getRMILock = new Object[0];

	
	public void addRMI(Number2D p, T t) throws RemoteException
	{
		synchronized(addRMILock){
			addQueue.add(new Triplet<>(p, t, null));

		}
	}
	
	/**
	 * This method queues an agent t and scheduling information to be set at or added to point p at end of the
	 * time step, via addLocal(). This is called remotely via RMI, and is part of
	 * the GridRMI. Don't call this directly.
	 */
	public void addRMI(Number2D p, T t, int ordering, double time) throws RemoteException
	{
		synchronized(addRMILock){

		addQueue.add(new Triplet<>(p, t, new double[]{ordering, time}));
	}
	}
	
	public void addRMI(Number2D p, T t, int ordering, double time, double interval) throws RemoteException
	{
		synchronized(addRMILock){

		addQueue.add(new Triplet<>(p, t, new double[]{ordering, time, interval}));
	}
	}


	/**
	 * This method queues an object at a point p with the given id to be removed at
	 * the end of the time step via removeLocal(). For DObjectGrid2D the object is
	 * replaced with null. For DIntGrid2D and DDoubleGrid2D the object is replaced
	 * with 0. This is called remotely via RMI, and is part of the
	 * GridRMI. Don't call this directly.
	 */
	public void removeRMI(Number2D p, long id) throws RemoteException
	{
		synchronized(removeRMILock){

		removeQueue.add(new Pair<>(p, id));
	}
	}

	/**
	 * This method queues all objects at a point p to be removed at the end of the
	 * time step. This is only used by DDenseGrid2D. This is called remotely via
	 * RMI, and is part of the GridRMI. Don't call this directly.
	 */
	public void removeAllRMI(Number2D p) throws RemoteException
	{
		synchronized(removeRMILock){

		removeAllQueue.add(p);
		}
	}

	/**
	 * This method queues the get requests via RMI. From the Perspective of the
	 * requesting node this grid is remote, it will add the result to a queue and
	 * return all the objects in the queue after the current time step. This is
	 * called remotely via RMI, and is part of the GridRMI. Don't call
	 * this directly.
	 */
	public void getRMI(Number2D p, RemotePromise promise) throws RemoteException
	{
		// Make promise remote
		// update promise remotely
		// Must happen asynchronously
		// Do it in the queue
		// Add to a queue here
		
		synchronized(getRMILock){

		getAllQueue.add(new Pair<>(promise, p));
		}
	}

	/**
	 * This method entertains the get requests via RMI. From the Perspective of the
	 * requesting node this grid is remote, it will add the result to a queue and
	 * return all the objects in the queue after the current time step. This is
	 * called remotely via RMI, and is part of the GridRMI. Don't call
	 * this directly.
	 */
	public void getRMI(Number2D p, long id, RemotePromise promise) throws RemoteException
	{
		// Make promise remote
		// update promise remotely
		// Must happen asynchronously
		synchronized(getRMILock){

		
		getQueue.add(new Triplet<>(promise, p, id));
		}
	}

	//// LOCAL UPDATE METHODS CALLED BY THE RMI QUEUES

	/**
	 * Adds or sets an object in local storage at the given (global) point p.
	 * 
	 * @param p location
	 * @param t Object to add
	 */
	@SuppressWarnings({ "unchecked", "rawtypes" })
	void addLocal(Number2D p, T t)
	{
		if (localStorage instanceof ContinuousStorage) {
			((ContinuousStorage) localStorage).addObject(p, (DObject) t);
		}
		else
			localStorage.addObject(p, t);
	}

	/**
	 * This method only works locally, it uses the global coordinates of an Object
	 * for ContinuousStorage and local coordinates for everything else.
	 * 
	 * @param p location
	 * @return All objects at p
	 * @throws Exception
	 */
	@SuppressWarnings({ "unchecked", "rawtypes" })
	ArrayList<T> getLocal(Number2D p)
	{
		if (localStorage instanceof ContinuousStorage)
			return ((ContinuousStorage) localStorage).getAllObjects(p);
		else
			return localStorage.getAllObjects(p);
	}

	/**
	 * This method only works locally, it uses the global coordinates of an Object
	 * for ContinuousStorage and local coordinates for everything else.
	 * 
	 * @param p  location
	 * @param id
	 * @return Object with the given id at the point p
	 */
	@SuppressWarnings("unchecked")
	T getLocal(Number2D p, long id)
	{
		if (localStorage instanceof ContinuousStorage)
			return (T) ((ContinuousStorage<?>) localStorage).getObject(p, id);
		else
			return localStorage.getObject(p, id);
	}

	/**
	 * Removes the object with the given ID from the local storage at the given
	 * point. Note that this does not work for DIntGrid2D nor DDoubleGrid2D, which
	 * will throw exceptions.
	 */
	void removeLocal(Number2D p, long id)
	{
		if (localStorage instanceof ContinuousStorage)
			((ContinuousStorage<?>) localStorage).removeObject(p, id);
		else
			localStorage.removeObject(p, id);
	}

	/** Clears all objects from the local storage at the given point. */
	void removeAllLocal(Number2D p)
	{
		if (localStorage instanceof ContinuousStorage)
			((ContinuousStorage<?>) localStorage).clear(p);
		else
			localStorage.clear(p);
	}

	public void removeAgent(Number2D p, long id)
	{
		if (inLocal(p))
		{
			T t = getLocal(p, id);

			if (!(t instanceof Stopping))
				throw new IllegalArgumentException("t must be a Stopping");

			removeLocal(p, id);
			((Stopping) t).getStoppable().stop();
		}
		else
		{
			removeFromRemote(p, id);
		}
	}

	public String toString()
	{
		return String.format("PID %d Storage %s", getPartition().getPID(), localStorage);
	}

	/**
	 * Helper class to organize neighbor-related data structures and methods
	 */
	class Neighbor
	{
		MPIParam sendParam;
		MPIParam recvParam;

		 Neighbor(IntRect2D neighborPart)
		{
			ArrayList<IntRect2D> sendOverlaps = generateOverlaps(localBounds,
					neighborPart.expand(getPartition().getAOI()));

			
			ArrayList<IntRect2D> recvOverlaps = generateOverlaps(haloBounds, neighborPart);



			
			assert sendOverlaps.size() == recvOverlaps.size();

			sendParam = new MPIParam(sendOverlaps, haloBounds, localStorage.getMPIBaseType());
			recvParam = new MPIParam(recvOverlaps, haloBounds, localStorage.getMPIBaseType());
			
			

			
		}

		 ArrayList<IntRect2D> generateOverlaps(IntRect2D p1, IntRect2D p2)
		{
			ArrayList<IntRect2D> overlaps = new ArrayList<IntRect2D>();

			if (getPartition().isToroidal())
			{
				int xLen = worldWidth;
				int yLen = worldHeight;

				Int2D[] shifts =
					{
						new Int2D(-xLen, -yLen),
						new Int2D(-xLen, 0),
						new Int2D(-xLen, yLen),
						new Int2D(0, -yLen),
						new Int2D(0, yLen),
						new Int2D(xLen, -yLen),
						new Int2D(xLen, 0),
						new Int2D(xLen, yLen),
						new Int2D(0, 0),
					};

				for (Int2D p : shifts)
				{
					IntRect2D sp = p2.add(p);		// new int[] { p.x, p.y });
					if (p1.intersects(sp))
						overlaps.add(p1.getIntersection(sp));
				}
			}
			else
				overlaps.add(p1.getIntersection(p2));

			return overlaps;
		}
	}
}


// An GridRMICache holds a cache of GridRMI objects (RMI pointers to remote HaloGrids) for a given HaloGrid2D
@SuppressWarnings("rawtypes")
class GridRMICache<T extends Serializable, P extends Number2D>
{
	private static final long serialVersionUID = 1L;

	GridRMI[] cache;
	int fieldId;

	public GridRMICache(Partition ps, HaloGrid2D haloGrid)
	{
		this.fieldId = haloGrid.getFieldIndex();
		this.cache = new GridRMI[ps.getNumProcessors()];
	}

	@SuppressWarnings("unchecked")
	public GridRMI<T, P> getField(int pid) throws RemoteException
	{
		GridRMI<T, P> grid = cache[pid];
		if (grid == null)
		{
			grid = RemoteProcessor.getProcessor(pid).getGrid(fieldId);
			cache[pid] = grid;
		}
		return grid;
	}
}

class Pair<A, B> implements Serializable
{
	private static final long serialVersionUID = 1L;

	 A a;
	 B b;

	 Pair(A a, B b)
	{
		this.a = a;
		this.b = b;
	}
}

class Triplet<A, B, C> implements Serializable
{
	private static final long serialVersionUID = 1L;

	 A a;
	 B b;
	 C c;

	 Triplet(A a, B b, C c)
	{
		this.a = a;
		this.b = b;
		this.c = c;
	}
}<|MERGE_RESOLUTION|>--- conflicted
+++ resolved
@@ -810,13 +810,7 @@
 		for (Triplet<Promised, Number2D, Long> trip : getQueue)
 			trip.a.fulfill(getLocal(trip.b, trip.c));
 		getQueue.clear();
-<<<<<<< HEAD
-		//}
-		
-		//((ContinuousStorage)localStorage).geomvecAndContinuousStorageMatch("syncHalo rmi stuff 2"); 
-
-=======
->>>>>>> 7eaf4988
+
 	}
 	
 
