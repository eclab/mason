--- conflicted
+++ resolved
@@ -209,86 +209,7 @@
 			add(toP, t);
 		}
 	}
-<<<<<<< HEAD
-
-//	
-//	// TODO: for abitrary object
-//		public void globalAgentsInitialization(HashMap<P, ArrayList<T>> agents) {
-//
-//			HashMap<P,ArrayList<T>>[] sendObjs = null;
-//			
-//			if(partition.getPid() == 0) {
-//				sendObjs = new HashMap[partition.numProcessors];
-//				for (P pos: agents.keySet()) {
-//					if (sendObjs[partition.toPartitionId(pos)] == null) {
-//						sendObjs[partition.toPartitionId(pos)] = new HashMap<P, ArrayList<T>>();
-//					}
-//					if(sendObjs[partition.toPartitionId(pos)].containsKey(pos)) {
-//						sendObjs[partition.toPartitionId(pos)].get(pos).addAll(agents.get(pos));
-//					}else {
-//						sendObjs[partition.toPartitionId(pos)].put(pos, new ArrayList<>(agents.get(pos)));
-//					}
-//				}
-//			}
-//			//System.out.println("sendbuf "+sendObjs);
-//			//System.out.println("a moment before Scatter");
-//			HashMap<P, ArrayList<T>> recvObject = null;
-//			try {
-//				recvObject = MPIUtil.scatter(MPI.COMM_WORLD, sendObjs, 0);
-//			}catch (Exception e) {
-//				// TODO: handle exception
-//			}
-//			//System.out.println("a moment after Scatter");
-//			for(P pos : recvObject.keySet()) {
-//				for (T t: recvObject.get(pos)) {
-//					if (t instanceof Stopping)
-//						addAgent(pos, t);
-//					else
-//						add(pos, t);
-//				}
-//			}
-//		}
-//		
-//		// TODO: for abitrary object
-//		public void globalRepeatingAgentsInitialization(HashMap<P, ArrayList<T>> agents) {
-//
-//			HashMap<P,ArrayList<T>>[] sendObjs = null;
-//			
-//			if(partition.getPid() == 0) {
-//				sendObjs = new HashMap[partition.numProcessors];
-//				for (P pos: agents.keySet()) {
-//					if (sendObjs[partition.toPartitionId(pos)] == null) {
-//						sendObjs[partition.toPartitionId(pos)] = new HashMap<P, ArrayList<T>>();
-//					}
-//					if(sendObjs[partition.toPartitionId(pos)].containsKey(pos)) {
-//						sendObjs[partition.toPartitionId(pos)].get(pos).addAll(agents.get(pos));
-//					}else {
-//						sendObjs[partition.toPartitionId(pos)].put(pos, new ArrayList<T>(agents.get(pos)));
-//					}
-//				}
-//			}
-//			//System.out.println("sendbuf "+sendObjs);
-//			//System.out.println("a moment before Scatter");
-//			HashMap<P, ArrayList<T>> recvObject = null;
-//			try {
-//				recvObject = MPIUtil.scatter(MPI.COMM_WORLD, sendObjs, 0);
-//			}catch (Exception e) {
-//				// TODO: handle exception
-//			}
-//			//System.out.println("a moment after Scatter");
-//			for(P pos : recvObject.keySet()) {
-//				for (T t: recvObject.get(pos)) {
-//					if (t instanceof Stopping)
-//						addRepeatingAgent(pos, t, 1, 1);
-//					else 
-//						add(pos,t);
-//				}
-//			}
-//		}
-
-=======
-	
->>>>>>> 75598352
+
 	public void addAgent(final P p, final T t) {
 		// TODO: is there a better way than just doing a Type Cast?
 		if (!(t instanceof Stopping))
@@ -466,15 +387,9 @@
 //	}
 
 	public void moveLocal(final P fromP, final P toP, final T t) {
-<<<<<<< HEAD
-		// removeLocal(fromP, t);
 		localStorage.removeObject(t);
 		localStorage.setLocation(t, toP);
-		// addLocal(toP, t);
-=======
-		localStorage.removeObject(t);
-		localStorage.setLocation(t, toP);
->>>>>>> 75598352
+
 	}
 
 	// TODO make a copy of the storage which will be used by the remote field access
@@ -485,10 +400,6 @@
 
 	public Serializable getFromRemote(final P p) {
 		try {
-<<<<<<< HEAD
-			// System.out.println(p);
-=======
->>>>>>> 75598352
 			return proxy.getField(partition.toPartitionId(p)).getRMI(p);
 		} catch (final NullPointerException e) {
 			throw new IllegalArgumentException("Remote Proxy is not initialized");
