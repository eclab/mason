--- conflicted
+++ resolved
@@ -100,19 +100,14 @@
 	/**
 	 * Resizes the partition and halo region, and reloads the neighbors.
 	 */
-<<<<<<< HEAD
 	public void reload()
 	{
-		System.out.println("called reload");
-=======
-	public void reload() {
 		//System.out.println("called reload");
 		
 		
 		//delete all HaloGrid information to prevent leaking into real space!
 		this.deleteHaloInfo();
 		
->>>>>>> 9f80ff8a
 		localBounds = partition.getLocalBounds();
 		// Get the partition representing halo and local area by expanding the original
 		// partition by aoi at each dimension
@@ -893,10 +888,9 @@
 
 	}
 	
-<<<<<<< HEAD
 	public void loc_disagree_all_points(String s)
 	{
-		for (Int2D a : localStorage.getShape().getPointList())
+		for (Int2D a : this.localBounds.getPointList())
 		{
 			if (localStorage.getAllObjects(a) != null)
 			{
@@ -904,14 +898,6 @@
 				{
 					if (t instanceof DHeatBug)
 					{
-=======
-	public void loc_disagree_all_points(String s) {
-		
-		for (Int2D a : this.localBounds.getPointList()) {
-			if (localStorage.getAllObjects(a) != null) {
-				for (T t : localStorage.getAllObjects(a)) {
-					if (t instanceof DHeatBug) {
->>>>>>> 9f80ff8a
 						//System.out.println("in HaloGrid2D syncHalo");
 						//DHeatBug t2 = (DHeatBug)t;
 						//System.out.println(s+" "+t2 +" h_loc "+new Int2D(t2.loc_x, t2.loc_y)+" p "+ a );
@@ -1146,13 +1132,8 @@
 			if (localBounds.contains(57,57))
 			{
 				
-<<<<<<< HEAD
-				for (IntRect2D r : sendOverlaps)
-				{
-=======
 				/*
 				for (IntRect2D r : sendOverlaps) {
->>>>>>> 9f80ff8a
 					System.out.println("send "+r);
 				}
 				System.out.println("----");
