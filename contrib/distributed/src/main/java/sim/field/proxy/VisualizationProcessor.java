--- conflicted
+++ resolved
@@ -26,11 +26,8 @@
 	public void unlock() throws RemoteException;
 
 	/** Returns the current bounds of the processor's local region. */
-<<<<<<< HEAD
-	public IntRect2D getBounds() throws RemoteException;
-=======
-	public IntHyperRect getStorageBounds() throws RemoteException;
->>>>>>> 1dea0936
+
+	public IntRect2D getStorageBounds() throws RemoteException;
 
 	/** Returns a full copy of GridStorage object number STORAGE. */
 	public GridStorage getStorage(int storage) throws RemoteException;
@@ -42,10 +39,8 @@
 	public int getNumProcessors() throws RemoteException;
 
 	/** Returns the world (non-toroidal) bounds of the distributed model */
-<<<<<<< HEAD
+
 	public IntRect2D getWorldBounds() throws RemoteException;
-=======
-	public IntHyperRect getWorldBounds() throws RemoteException;
 	
 	//// WE ALSO NEED THE FOLLOWING, WHICH DO *NOT* REQUIRE LOCKING BECAUSE THEY ARE SYNCHRONIZED.
 	//// JUST CALL THE SECHEDULE'S VERSION
@@ -59,11 +54,10 @@
 	/// Not sure how to do this one -- grab information from the quad tree?
 	/// The IntHyperRects in this method should return the LOCAL storage size, not
 	/// including the halo rect, I think.
-	public ArrayList<IntHyperRect> getAllLocalBounds() throws RemoteException;
+	public ArrayList<IntRect2D> getAllLocalBounds() throws RemoteException;
 	
 	// TODO: Adding here for now
 	// Not sure if one class can implement two remote interfaces
 	public TransportRMIInterface getTransportRMI(int fieldId) throws RemoteException;
 
->>>>>>> 1dea0936
 }