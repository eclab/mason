package sim.field.proxy;
import sim.field.grid.*;
import sim.engine.*;
import sim.field.storage.*;
import sim.field.partitioning.*;
import java.rmi.*;
import java.util.*;
import sim.util.*;

public class DenseGrid2DProxy extends DenseGrid2D implements UpdatableProxy
	{
	public DenseGrid2DProxy(int width, int height) { super(width, height); }
	
	public void update(SimStateProxy stateProxy, int proxyIndex) throws RemoteException, NotBoundException
		{
		// reshape if needed
<<<<<<< HEAD
		IntRect2D bounds = stateProxy.getBounds();
		int width = bounds.br().x - bounds.ul().x;
		int height = bounds.br().y - bounds.ul().y;
=======
		IntHyperRect bounds = stateProxy.bounds();
		int width = bounds.br.x - bounds.ul.x;
		int height = bounds.br.y - bounds.ul.y;
>>>>>>> 1dea0936
		if (width != this.width || height != this.height)
			reshape(width, height);
		
		// load storage
		DenseGridStorage storage = (DenseGridStorage)(stateProxy.storage(proxyIndex));
		ArrayList[] data = (ArrayList[])(storage.getStorageArray());	
		for(int x = 0; x < width; x++)
			{
			Bag[] fieldx = field[x];
			for(int y = 0; y < height; y++)
				{
				ArrayList list = data[x * height + y];
				if (list == null) 
					{
					fieldx[y] = null;
					}
				else 
					{
					int sz = list.size();
					fieldx[y] = new Bag(sz);
					for(int i = 0; i < sz; i++)
						{
						fieldx[y].add(list.get(i));
						}
					}
				}
			}		
		}
	}<|MERGE_RESOLUTION|>--- conflicted
+++ resolved
@@ -14,15 +14,10 @@
 	public void update(SimStateProxy stateProxy, int proxyIndex) throws RemoteException, NotBoundException
 		{
 		// reshape if needed
-<<<<<<< HEAD
 		IntRect2D bounds = stateProxy.getBounds();
 		int width = bounds.br().x - bounds.ul().x;
 		int height = bounds.br().y - bounds.ul().y;
-=======
-		IntHyperRect bounds = stateProxy.bounds();
-		int width = bounds.br.x - bounds.ul.x;
-		int height = bounds.br.y - bounds.ul.y;
->>>>>>> 1dea0936
+
 		if (width != this.width || height != this.height)
 			reshape(width, height);
 		
