package sim.field.partitioning;

import java.util.ArrayList;
import java.util.Arrays;
import java.util.HashMap;
import java.util.List;
import java.util.Map;
import java.util.Random;
import java.util.function.Consumer;

import mpi.Comm;
import mpi.Info;
import mpi.MPI;
import mpi.MPIException;
import sim.util.GroupComm;
import sim.util.MPITest;
import sim.util.MPIUtil;
import sim.util.*;

/**
 * Quad tree partition divides the world into partitions and arranging them as a
 * quad tree.
 *
 * @param <P> Type of point
 */
public class QuadTreePartition extends PartitionInterface {
	QuadTree qt;
	QuadTreeNode myLeafNode; // the leaf node that this pid is mapped to
	Map<Integer, GroupComm> groups; // Map the level to its corresponding comm group

	public QuadTreePartition(final int[] size, final boolean isToroidal, final int[] aoi) {
		super(size, isToroidal, aoi);
		qt = new QuadTree(new IntRect2D(size[0], size[1]), numProcessors);
	}

	public IntRect2D getBounds() {
		return myLeafNode.getShape();
	}

	public IntRect2D getBounds(final int pid) {
		for (final QuadTreeNode node : qt.getAllLeaves())
			if (node.getProcessor() == pid)
				return node.getShape();

		throw new IllegalArgumentException("The partition for " + pid + " does not exist");
	}
	
	public IntHyperRect getHaloBounds() {
		return myLeafNode.getShape().resize(aoi);
	}
	
	 

	public ArrayList<IntHyperRect> getAllBounds() {
		ArrayList<IntHyperRect> allBounds = new ArrayList<>();

		// init with nulls
		for (int i = 0; i < numProcessors; i++)
			allBounds.add(null);

		for (final QuadTreeNode node : qt.getAllLeaves())
			allBounds.add(node.getProcessor(), node.getShape());
		return allBounds;
	}

	public QuadTree getQt() {
		return qt;
	}

	public int getNumNeighbors() {
		return getNeighborIds().length;
	}

	public int[] getNeighborIds() {
		return qt.getNeighborPids(myLeafNode, aoi, isToroidal);
	}

	public int toPartitionId(final NumberND p) {
		return qt.getLeafNode(p).getProcessor();
	}

	public int toPartitionId(final int[] c) {
		return toPartitionId(new Int2D(c));
	}

	public int toPartitionId(final double[] c) {
		return toPartitionId(new Double2D(c));
	}

	/**
	 * Creates the MPI comm world by defining the MPI topology as this quad tree.
	 */
	protected void createMPITopo() {
		final int[] ns = getNeighborIds();

		try {
			// Create a unweighted & undirected graph for neighbor communication
			comm = MPI.COMM_WORLD.createDistGraphAdjacent(ns, ns, new Info(), false);

			// Create the group comms for nodes at the same level (intercomm) and for nodes
			// and its all leaves (intracomm)
			createGroups();
		} catch (final MPIException e) {
			e.printStackTrace();
			System.exit(-1);
		}
	}

	/**
	 * This method is only used internally, for init use initialize instead
	 *
	 * @param splitPoints
	 */
	void initQuadTree(final List<Int2D> splitPoints) {
		// Create the quad tree based on the given split points
		qt.split(splitPoints);

		// map all quad tree nodes to processors
		mapNodeToProc();
		createMPITopo();
	}

	public void initialize() {
		initUniformly();
	}

	/**
	 * This method is only used internally, for init use initialize instead
	 */
	void initUniformly() {
		// Init into a full quad tree

		// Check whether np is power of (2 * nd)
		// np's binary represention only contains a single one i.e.,
		// (np & (np - 1)) == 0
		// and the number of zeros before it is evenly divided by nd
		int nz = 0;
		while ((numProcessors >> nz & 0x1) != 0x1)
			nz++;

		if ((numProcessors & numProcessors - 1) != 0 || nz % 2 != 0) // 2 == number of dimensions, width and height
			throw new IllegalArgumentException(
					"Currently only support the number processors that is power of " + 4);

		for (int level = 0; level < nz / 2; level++) // 2 == number of dimensions, width and height
		{
			final List<QuadTreeNode> leaves = qt.getAllLeaves();
			for (final QuadTreeNode leaf : leaves)
				qt.split(leaf.getShape().getInt2DCenter());
		}
		mapNodeToProc();
		createMPITopo();
	}

	/**
	 * Maps node to a processor
	 * 
	 */
	protected void mapNodeToProc() {
		final List<QuadTreeNode> leaves = qt.getAllLeaves();

		if (leaves.size() != numProcessors)
			throw new IllegalArgumentException("The number of leaves " + leaves.size()
					+ " does not equal to the number of processors " + numProcessors);

		// Map the leaf nodes first
		for (int i = 0; i < numProcessors; i++)
			leaves.get(i).setProcessor(i);

		// if pid == 0 then myLeafNode is root node
		myLeafNode = leaves.get(pid);

		// Map non-leaf nodes - Use the first children node to hold itself
		while (leaves.size() > 0) {
			final QuadTreeNode curr = leaves.remove(0);
			final QuadTreeNode parent = curr.getParent();
			if (parent == null || parent.getChild(0) != curr)
				continue;
			parent.setProcessor(curr.getProcessor());
			leaves.add(parent);
		}

		// Set the proc id to the IntRect2D so it can be printed out when debugging
		// it is not used by the program itself (TODO double-check)
		
		//removed by Raj Patel
		//for (final QuadTreeNode leaf : qt.getAllLeaves())
		//	leaf.getShape().setId(leaf.getProcessor());
	}

	/**
	 * Create groups for MPI communication
	 * 
	 * @throws MPIException
	 */
	protected void createGroups() throws MPIException {
		int currDepth = 0;
		groups = new HashMap<Integer, GroupComm>();

		// Iterate level by level to create groups
		List<QuadTreeNode> currLevel = new ArrayList<QuadTreeNode>();
		currLevel.add(qt.getRoot());
		while (currLevel.size() > 0) {
			final List<QuadTreeNode> nextLevel = new ArrayList<QuadTreeNode>();

			for (final QuadTreeNode node : currLevel) {
				nextLevel.addAll(node.getChildren());

				// whether this pid should participate in this group
				if (node.isAncestorOf(myLeafNode))
					groups.put(currDepth, new GroupComm(node));

				// Others will wait until the group is created
				MPI.COMM_WORLD.barrier();
			}

			final GroupComm gc = groups.get(currDepth);
			if (isGroupMaster(gc))
				gc.setInterComm(currLevel);

			MPI.COMM_WORLD.barrier();

			currLevel = nextLevel;
			currDepth++;
		}
	}

	/**
	 * @param gc
	 * @return true if the calling pid is the master node of the given GroupComm
	 */
	public boolean isGroupMaster(final GroupComm gc) {
		return gc != null && gc.master.getProcessor() == pid;
	}

	/**
	 * @param level
	 * @return true if the calling pid is the master node of the GroupComm at the
	 *         given level
	 */
	public boolean isGroupMaster(final int level) {
		return isGroupMaster(getGroupComm(level));
	}

	public boolean isGlobalMaster() {
		// The Global Master of Quad Tree is global root for MPI as well
		return isGroupMaster(0);
	}

	/**
	 * @param level
	 * @return the GroupComm instance if the calling pid should be involved in the
	 *         group communication of the given level <br>
	 *         null otherwise
	 */
	public GroupComm getGroupComm(final int level) {
		return groups.get(level);
	}

	/**
	 * @param level
	 * @return the shape when the calling pid holds one of the master nodes of this
	 *         level <br>
	 *         null otherwise
	 */
	public IntRect2D getNodeShapeAtLevel(final int level) {
		final GroupComm gc = getGroupComm(level);
		if (isGroupMaster(gc))
			return gc.master.getShape();
		return null;
	}

	private void testIntraGroupComm(final int depth) throws MPIException {
		MPITest.printOnlyIn(0, "Testing intra group comm at depth " + depth);

		if (groups.containsKey(depth)) {
			final Comm gcomm = groups.get(depth).comm;
			final int[] buf = new int[16];

			buf[gcomm.getRank()] = pid;
			gcomm.allGather(buf, 1, MPI.INT);
			System.out.println(String.format("PID %2d %s", pid, Arrays.toString(buf)));
		}

		MPI.COMM_WORLD.barrier();
	}

	private void testInterGroupComm(final int depth) throws MPIException {
		MPITest.printOnlyIn(0, "Testing inter group comm at depth " + depth);

		final GroupComm gc = getGroupComm(depth);
		if (isGroupMaster(gc)) {
			final Comm gcomm = gc.interComm;
			final int[] buf = new int[16];

			buf[gcomm.getRank()] = pid;
			gcomm.allGather(buf, 1, MPI.INT);
			System.out.print(String.format("PID %2d %s\n", pid, Arrays.toString(buf)));
		}

		MPI.COMM_WORLD.barrier();
	}

	/**
	 * Balance the partitions by moving the centroids for the given level.
	 * 
	 * @param myRuntime
	 * @param level
	 * 
	 * @throws MPIException
	 */
	@SuppressWarnings({ "unchecked", "rawtypes" })
	public void balance(final double myRuntime, final int level) throws MPIException {
		final GroupComm gc = groups.get(level);

		Object[] sendCentroids = new Object[] { null };

		if (gc != null) {
<<<<<<< HEAD
			final Int2D ctr = myLeafNode.getShape().getInt2DCenter();
			final double[] sendData = new double[2 + 1], recvData = new double[2 + 1];		// 2 == num dimensions
=======
			final Int2D ctr = myLeafNode.getShape().getCenter();
			final double[] sendData = new double[2 + 1], recvData = new double[2 + 1]; // 2 == num dimensions
>>>>>>> 1dea0936
			sendData[0] = myRuntime;
			for (int i = 1; i < sendData.length; i++)
				sendData[i] = ctr.c(i - 1) * myRuntime;

			gc.comm.reduce(sendData, recvData, recvData.length, MPI.DOUBLE, MPI.SUM, gc.groupRoot);

			if (isGroupMaster(gc)) {
				int[] locVals = new int[recvData.length - 1];
				// skip first (i = 1)
				for (int i = 1; i < recvData.length; i++) {
					double x = recvData[i];
					locVals[i - 1] = (int) (x / recvData[0]);
				}
				sendCentroids = new Object[] {
						gc.master.getId(),
//					new Int2D(Arrays.stream(recvData).skip(1).mapToInt(x -> (int) (x / recvData[0])).toArray())
						new Int2D(locVals)
				};
			}
		}

		// broadcast to all nodes
		final ArrayList<Object[]> newCentroids = MPIUtil.<Object[]>allGather(MPI.COMM_WORLD, sendCentroids);

		// call precommit
		for (final Consumer r : (ArrayList<Consumer>) preCallbacks)
			r.accept(level);

		// apply changes
		for (final Object[] obj : newCentroids)
			if (obj[0] != null)
				qt.moveOrigin((int) obj[0], (Int2D) obj[1]);

		// Assigns new neighbors after balancing
		// Recreates MPI topology based on that
		createMPITopo();

		// call postcommit
		for (final Consumer r : (ArrayList<Consumer>) postCallbacks)
			r.accept(level);
	}

	private static void testBalance() throws MPIException {
		MPITest.printOnlyIn(0, "Testing balance()......");

		final QuadTreePartition p = new QuadTreePartition(new int[] { 100, 100 }, false, new int[] { 1, 1 });

		final Int2D[] splitPoints = new Int2D[] {
				new Int2D(50, 50),
				new Int2D(25, 25),
				new Int2D(75, 75),
				new Int2D(60, 90),
				new Int2D(10, 10)
		};

		p.initQuadTree(Arrays.asList(splitPoints));

		final Random rand = new Random();
		final double myRt = rand.nextDouble() * 10;

		p.balance(myRt, 0);

		MPITest.printOnlyIn(0, p.qt.toString());
	}

	private static void testInitWithPoints() throws MPIException {
		MPITest.printOnlyIn(0, "Testing init with points......");

		final QuadTreePartition p = new QuadTreePartition(new int[] { 100, 100 }, false, new int[] { 1, 1 });

		final Int2D[] splitPoints = new Int2D[] {
				new Int2D(50, 50),
				new Int2D(25, 25),
				new Int2D(75, 75),
				new Int2D(60, 90),
				new Int2D(10, 10)
		};

		p.initQuadTree(Arrays.asList(splitPoints));

		for (int i = 0; i < 3; i++) {
			p.testIntraGroupComm(i);
			p.testInterGroupComm(i);
		}
	}

	private static void testInitUniformly() throws MPIException {
		MPITest.printOnlyIn(0, "Testing init uniformly......");

		final QuadTreePartition p = new QuadTreePartition(new int[] { 100, 100 }, false, new int[] { 1, 1 });
		p.initUniformly();

		for (int i = 0; i < 3; i++) {
			p.testIntraGroupComm(i);
			p.testInterGroupComm(i);
		}
	}

	public static void main(final String[] args) throws MPIException {
		MPI.Init(args);

		testInitWithPoints();
		testInitUniformly();
		testBalance();

		MPI.Finalize();
	}

	public String toString() {
		return "DQuadTreePartition [qt=" + qt + ", myLeafNode=" + myLeafNode + ", groups=" + groups + ", aoi="
				+ Arrays.toString(aoi) + "]";
	}
}<|MERGE_RESOLUTION|>--- conflicted
+++ resolved
@@ -45,14 +45,14 @@
 		throw new IllegalArgumentException("The partition for " + pid + " does not exist");
 	}
 	
-	public IntHyperRect getHaloBounds() {
+	public IntRect2D getHaloBounds() {
 		return myLeafNode.getShape().resize(aoi);
 	}
 	
 	 
 
-	public ArrayList<IntHyperRect> getAllBounds() {
-		ArrayList<IntHyperRect> allBounds = new ArrayList<>();
+	public ArrayList<IntRect2D> getAllBounds() {
+		ArrayList<IntRect2D> allBounds = new ArrayList<>();
 
 		// init with nulls
 		for (int i = 0; i < numProcessors; i++)
@@ -316,13 +316,9 @@
 		Object[] sendCentroids = new Object[] { null };
 
 		if (gc != null) {
-<<<<<<< HEAD
 			final Int2D ctr = myLeafNode.getShape().getInt2DCenter();
 			final double[] sendData = new double[2 + 1], recvData = new double[2 + 1];		// 2 == num dimensions
-=======
-			final Int2D ctr = myLeafNode.getShape().getCenter();
-			final double[] sendData = new double[2 + 1], recvData = new double[2 + 1]; // 2 == num dimensions
->>>>>>> 1dea0936
+
 			sendData[0] = myRuntime;
 			for (int i = 1; i < sendData.length; i++)
 				sendData[i] = ctr.c(i - 1) * myRuntime;
