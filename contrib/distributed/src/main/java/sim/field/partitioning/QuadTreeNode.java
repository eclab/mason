package sim.field.partitioning;

import java.awt.print.Printable;
import java.util.ArrayList;
import sim.util.*;

// TODO Currently all shapes are restricted to IntRect2D - switch to NdRectangle once it is completed
/**
 * A node in a Quad Tree.
 *
 */
public class QuadTreeNode
{
	private static final long serialVersionUID = 1L;

	/** level in the tree the node is in */
	int level;
	/** its node id */
	int id;
	/** which processer this node is mapped to */
	int processor;

	Int2D origin;
	IntRect2D shape;

	QuadTreeNode parent = null;
	ArrayList<QuadTreeNode> children;

	public QuadTreeNode(final IntRect2D shape, final QuadTreeNode parent)
	{
		this.shape = shape;
		this.parent = parent;
		children = new ArrayList<QuadTreeNode>();
		level = parent == null ? 0 : parent.getLevel() + 1;
	}

	public int getId()
	{
		return id;
	}

	public void setId(final int newId)
	{
		id = newId;
	}

	public int getProcessor()
	{
		return processor;
	}

	public void setProcessor(final int newProcessor)
	{
		processor = newProcessor;
	}

	public int getLevel()
	{
		return level;
	}

	public Int2D getOrigin()
	{
		return origin;
	}

	public IntRect2D getShape()
	{
		return shape;
	}

	public QuadTreeNode getParent()
	{
		return parent;
	}

	// Get my child of the given index
	public QuadTreeNode getChild(final int i)
	{
		return children.get(i);
	}

	public ArrayList<QuadTreeNode> getChildren()
	{
		return children;
	}

	public boolean isRoot()
	{
		return parent == null;
	}

	public boolean isLeaf()
	{
		return children.size() == 0;
	}

	// Return whether I am the ancester of the given node
	public boolean isAncestorOf(final QuadTreeNode node)
	{
		QuadTreeNode curr = node;

		while (curr != null)
		{
			curr = curr.getParent();
			if (curr == this)
				return true;
		}

		return false;
	}

	// Return siblings (not including the node itself) if exist, empty list
	// otherwise
	public ArrayList<QuadTreeNode> getSiblings()
	{
		final ArrayList<QuadTreeNode> ret = new ArrayList<>();

		if (isRoot())
			return ret;

		ret.addAll(parent.getChildren());
		ret.remove(this);

		return ret;
	}

	// Get the immediate child node that contains the given point
	public QuadTreeNode getChildNode(final NumberND p)
	{
		return children.get(toChildIdx(p));
	}

	// Get the leaf node that contains the given point
	public QuadTreeNode getLeafNode(final NumberND p)
	{
		QuadTreeNode curr = this;

		while (!curr.isLeaf())
			curr = curr.getChildNode(p);

		return curr;
	}

	// Get all the leaves that are my offsprings
	public ArrayList<QuadTreeNode> getLeaves()
	{
		final ArrayList<QuadTreeNode> ret = new ArrayList<>();
		final ArrayList<QuadTreeNode> stack = new ArrayList<QuadTreeNode>() {{addAll(children);}};

		while (stack.size() > 0)
		{
			final QuadTreeNode curr = stack.remove(0);
			if (curr.isLeaf())
				ret.add(curr);
			else
				stack.addAll(curr.getChildren());
		}

		return ret;
	}

	/**
	 * Split this node based on the given origin or move the origin if already split
	 * 
	 * @param newOrigin
	 * @return the newly created QTNodes (if any)
	 */
	public ArrayList<QuadTreeNode> split(final Int2D newOrigin)
	{
		final ArrayList<QuadTreeNode> ret = new ArrayList<>();

		if (!shape.contains(newOrigin))
			throw new IllegalArgumentException("newOrigin " + newOrigin + " is outside the region " + shape);

		origin = newOrigin;

		if (isLeaf())
		{
			children = new ArrayList<>();
			for (int i = 0; i < 4; i++)
			{
				children.add(new QuadTreeNode(getChildShape(i), this));
			}
			ret.addAll(children);
		}
		else
			for (int i = 0; i < children.size(); i++)
				children.get(i).reshape(getChildShape(i));

		return ret;
	}

	/**
	 * Merge all the children and make this node a leaf node
	 * 
	 * @return all the nodes that are merged
	 */
	public ArrayList<QuadTreeNode> merge()
	{
		final ArrayList<QuadTreeNode> ret = new ArrayList<QuadTreeNode>();

		if (!isLeaf())
		{
			for (final QuadTreeNode child : children)
			{
				ret.addAll(child.merge());
				ret.add(child);
			}

			children.clear();
			origin = null;
		}

		return ret;
	}

	private int getIndexInSiblings()
	{
		if (isRoot())
			throw new IllegalArgumentException("root node does not have position");

		return parent.getChildren().indexOf(this);
	}

	/**
	 * @param dim
	 * @return the direction (forward/backward) on the given dimension
	 */
	public boolean getDir(final int dim)
	{
		return ((getIndexInSiblings() >> (2 - dim - 1)) & 0x1) == 0x1; // 2 is num dimensions
	}

	/**
	 * Print the current QTNode only
	 */
	public String toString()
	{
		String s = String.format("ID %2d PID %2d L%1d %s", id, processor, level, shape.toString());

		if (origin != null)
			s += " Origin " + origin;

		return s;
	}

	/**
	 * Print the QTNode and all its children
	 */
	public String toStringAll()
	{
		return toStringRecursive(new StringBuffer("Quad Tree\n"), "", true).toString();
	}

	protected StringBuffer toStringRecursive(final StringBuffer buf, final String prefix, final boolean isTail)
	{
		buf.append(prefix + (isTail ? "└── " : "├── ") + this + "\n");

		for (int i = 0; i < children.size() - 1; i++)
			children.get(i).toStringRecursive(buf, prefix + (isTail ? "    " : "│   "), false);

		if (children.size() > 0)
			children.get(children.size() - 1).toStringRecursive(buf, prefix + (isTail ? "    " : "│   "), true);

		return buf;
	}

	/**
	 * Change my shape as well as all my children's
	 * 
	 * @param newShape
	 */
	protected void reshape(final IntRect2D newShape)
	{
		shape = newShape;
		if (isLeaf())
			return;

		if (!newShape.contains(origin))
		{
			// origin = newShape.getCenter();
			Double2D d = newShape.getCenter();
			origin = new Int2D((int) Math.floor(d.x), (int) Math.floor(d.y));
		}

		for (int i = 0; i < children.size(); i++)
			children.get(i).reshape(getChildShape(i));
	}

	/**
	 * Construct the child's shape based the given id and the origin
	 * 
	 * @param childId
	 * @return child's shape
	 */
	protected IntRect2D getChildShape(final int childId)
		{
		final int[] ul = shape.ul().toArray();
		final int[] br = origin.toArray();
		final int[] sbr = shape.br().toArray();

		for (int i = 0; i < 2; i++)
			if (((childId >> (2 - i - 1)) & 0x1) == 1) // FIXME: what is this?
				{
				ul[i] = br[i];
				br[i] = sbr[i];
				}

		return new IntRect2D(new Int2D(ul), new Int2D(br));
		}

	/**
	 * @param p
	 * @return the index of my immediate child that contains the given point
	 */
	protected int toChildIdx(final NumberND p)
	{
		if (!shape.contains(p))
			throw new IllegalArgumentException("p " + p + " must be inside the shape " + shape);

		final double[] oc = origin.toArrayAsDouble(), pc = p.toArrayAsDouble();

		int[] mapd = new int[2];
		for (int i = 0; i < 2; i++)
		{
			int map = 1; // 0 or 1
			if (pc[i] < oc[i])
			{
				map = 0;
			}
			mapd[i] = map;
		}
		int r = 0;
		for (int i = 0; i < 2; i++)
		{
			int x = mapd[i];
			r = r << 1 | x;
		}
		
<<<<<<< HEAD
		for(int i=0; i<children.size(); i++)
		{
			if(children.get(i).shape.contains(p))
			{
				// System.out.println("*************p " + p + " is contained in " + children.get(i));
=======
		for(int i=0; i<children.size(); i++){
			if(children.get(i).shape.contains(p)){
				//System.out.println("*************p " + p + " is contained in " + children.get(i)+" "+children.get(i).shape);
>>>>>>> 9f80ff8a
				// System.out.println("*************r " + r);
				return i;
			}
		}
		return -1; //error
	}
}<|MERGE_RESOLUTION|>--- conflicted
+++ resolved
@@ -338,17 +338,11 @@
 			r = r << 1 | x;
 		}
 		
-<<<<<<< HEAD
 		for(int i=0; i<children.size(); i++)
 		{
 			if(children.get(i).shape.contains(p))
 			{
-				// System.out.println("*************p " + p + " is contained in " + children.get(i));
-=======
-		for(int i=0; i<children.size(); i++){
-			if(children.get(i).shape.contains(p)){
 				//System.out.println("*************p " + p + " is contained in " + children.get(i)+" "+children.get(i).shape);
->>>>>>> 9f80ff8a
 				// System.out.println("*************r " + r);
 				return i;
 			}
