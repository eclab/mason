package sim.field.grid;

import java.io.Serializable;
import java.rmi.RemoteException;
import java.util.ArrayList;

import sim.engine.DSimState;
import sim.engine.DistributedIterativeRepeat;
import sim.field.DAbstractGrid2D;
import sim.field.DGrid;
import sim.field.HaloGrid2D;
import sim.field.partitioning.IntPoint;
import sim.field.partitioning.NdPoint;
import sim.field.partitioning.PartitionInterface;
import sim.field.storage.ObjectGridStorage;

public class DDenseGrid2D<T extends Serializable> extends DAbstractGrid2D implements DGrid<T, NdPoint> {

	private HaloGrid2D<T, NdPoint, ObjectGridStorage<ArrayList<T>>> halo;

	public DDenseGrid2D(final PartitionInterface ps, final int[] aoi, final DSimState state) {
		super(ps);
		if (ps.getNumDim() != 2)
			throw new IllegalArgumentException("The number of dimensions is expected to be 2, got: " + ps.getNumDim());
		halo = new HaloGrid2D<T, NdPoint, ObjectGridStorage<ArrayList<T>>>(ps, aoi,
				new ObjectGridStorage<ArrayList<T>>(ps.getPartition(), s -> new ArrayList[s]), state);

	}
<<<<<<< HEAD

//	public void globalAgentsInitialization(HashMap<? extends NdPoint,ArrayList<T>> agents) {
//
//		HashMap<NdPoint,ArrayList<T>>[] sendObjs = null;
//		
//		if(halo.partition.getPid() == 0) {
//			sendObjs = new HashMap[halo.partition.numProcessors];
//			for (NdPoint pos: agents.keySet()) {
//				if (sendObjs[halo.partition.toPartitionId(pos)] == null) {
//					sendObjs[halo.partition.toPartitionId(pos)] = new HashMap<NdPoint, ArrayList<T>>();
//				}
//				if(sendObjs[halo.partition.toPartitionId(pos)].containsKey(pos)) {
//					sendObjs[halo.partition.toPartitionId(pos)].get(pos).addAll(agents.get(pos));
//				}else {
//					sendObjs[halo.partition.toPartitionId(pos)].put(pos, new ArrayList<T>(agents.get(pos)));
//				}
//			}
//		}
//		HashMap<NdPoint, ArrayList<T>> recvObject = null;
//		try {
//			recvObject = MPIUtil.scatter(MPI.COMM_WORLD, sendObjs, 0);
//		}catch (Exception e) {
//			// TODO: handle exception
//		}
//		for(NdPoint pos : recvObject.keySet()) {
//			for (T t: recvObject.get(pos)) {
//				if (t instanceof Stopping)
//					if (t instanceof IterativeRepeat)
//						halo.addRepeatingAgent(pos, t, ((IterativeRepeat) t).getOrdering(), ((IterativeRepeat) t).getInterval());
//					else
//						halo.addAgent(pos, t);
//				else 
//					halo.add(pos,t);
//			}
//		}
//	}

=======
	
	public void addAgent(final NdPoint p, final T t) {
		halo.addAgent(p, t);
	}
	public void moveAgent(final NdPoint fromP, final NdPoint toP, final T t) {
		 halo.moveAgent(fromP, toP, t);
	}
	public void addRepeatingAgent(final NdPoint p, final T t, final int ordering, final double interval) {
		halo.addRepeatingAgent(p, t, ordering, interval);
	}
	public void moveRepeatingAgent(final NdPoint fromP, final NdPoint toP, final T t) {
	
		halo.moveRepeatingAgent(fromP, toP, t);
	}
	
>>>>>>> 75598352
	public ArrayList<T>[] getStorageArray() {
		return (ArrayList<T>[]) halo.localStorage.getStorage();
	}

	public ArrayList<T> getLocal(final IntPoint p) {
		return getStorageArray()[halo.localStorage.getFlatIdx(halo.toLocalPoint(p))];
	}

	public ArrayList<T> getRMI(final IntPoint p) throws RemoteException {
		return getLocal(p);
	}

	public void addLocal(final IntPoint p, final T t) {
		final ArrayList<T>[] array = getStorageArray();
		final int idx = halo.localStorage.getFlatIdx(halo.toLocalPoint(p));

		if (array[idx] == null)
			array[idx] = new ArrayList<T>();

		array[idx].add(t);
	}

	public void removeLocal(final IntPoint p, final T t) {
		final ArrayList<T>[] array = getStorageArray();
		final int idx = halo.localStorage.getFlatIdx(halo.toLocalPoint(p));

		if (array[idx] != null)
			array[idx].remove(t);

	}

	public void removeLocal(final IntPoint p) {
		final ArrayList<T>[] array = getStorageArray();
		final int idx = halo.localStorage.getFlatIdx(halo.toLocalPoint(p));

		if (array[idx] != null)
			array[idx].clear();

	}

	public ArrayList<T> get(final IntPoint p) {
		if (!halo.inLocalAndHalo(p))
			return (ArrayList<T>) halo.getFromRemote(p);
		else
			return getLocal(p);
	}

	/* UTILS METHODS */

	public int toToroidal(final int x, final int dim) {
		final int s = fieldSize[dim];
		if (x >= s)
			return x - s;
		else if (x < 0)
			return x + s;
		return x;
	}

	public double toToroidal(final double x, final int dim) {
		final int s = fieldSize[dim];
		if (x >= s)
			return x - s;
		else if (x < 0)
			return x + s;
		return x;
	}

	public double toToroidalDiff(final double x1, final double x2, final int dim) {
		final int s = fieldSize[dim];
		if (Math.abs(x1 - x2) <= s / 2)
			return x1 - x2; // no wraparounds -- quick and dirty check

		final double dx = toToroidal(x1, dim) - toToroidal(x2, dim);
		if (dx * 2 > s)
			return dx - s;
		if (dx * 2 < -s)
			return dx + s;
		return dx;
	}

	public void addAgent(final NdPoint p, final T t) {
		halo.addAgent(p, t);
	}

	public void moveAgent(final NdPoint fromP, final NdPoint toP, final T t) {
		halo.moveAgent(fromP, toP, t);
	}

	public void addRepeatingAgent(final NdPoint p, final T t, final int ordering, final double interval) {
		halo.addRepeatingAgent(p, t, ordering, interval);
	}

	public void moveRepeatingAgent(final NdPoint fromP, final NdPoint toP, final T t) {
		halo.moveRepeatingAgent(fromP, toP, t);
	}

	public void add(NdPoint p, T t) {
		halo.add(p, t);
	}

	public void remove(NdPoint p, T t) {
		halo.remove(p, t);
	}

	public void remove(NdPoint p) {
		halo.remove(p);
	}

	public void move(NdPoint fromP, NdPoint toP, T t) {
		halo.move(fromP, toP, t);
	}

	public void addAgent(NdPoint p, T t, int ordering, double time) {
		halo.addAgent(p, t, ordering, time);

	}

	public void moveAgent(NdPoint fromP, NdPoint toP, T t, int ordering, double time) {
		halo.moveAgent(fromP, toP, t, ordering, time);
	}

	public void addRepeatingAgent(NdPoint p, T t, double time, int ordering, double interval) {
		halo.addRepeatingAgent(p, t, time, ordering, interval);
	}

	public void removeAndStopRepeatingAgent(NdPoint p, T t) {
		halo.removeAndStopRepeatingAgent(p, t);
	}

	public void removeAndStopRepeatingAgent(NdPoint p, DistributedIterativeRepeat iterativeRepeat) {
		halo.removeAndStopRepeatingAgent(p, iterativeRepeat);
	}

//	public void moveRepeatingAgent(NdPoint fromP, NdPoint toP, DistributedIterativeRepeat iterativeRepeat) {
//		halo.moveRepeatingAgent(fromP, toP, iterativeRepeat);
//	}

}<|MERGE_RESOLUTION|>--- conflicted
+++ resolved
@@ -26,61 +26,7 @@
 				new ObjectGridStorage<ArrayList<T>>(ps.getPartition(), s -> new ArrayList[s]), state);
 
 	}
-<<<<<<< HEAD
 
-//	public void globalAgentsInitialization(HashMap<? extends NdPoint,ArrayList<T>> agents) {
-//
-//		HashMap<NdPoint,ArrayList<T>>[] sendObjs = null;
-//		
-//		if(halo.partition.getPid() == 0) {
-//			sendObjs = new HashMap[halo.partition.numProcessors];
-//			for (NdPoint pos: agents.keySet()) {
-//				if (sendObjs[halo.partition.toPartitionId(pos)] == null) {
-//					sendObjs[halo.partition.toPartitionId(pos)] = new HashMap<NdPoint, ArrayList<T>>();
-//				}
-//				if(sendObjs[halo.partition.toPartitionId(pos)].containsKey(pos)) {
-//					sendObjs[halo.partition.toPartitionId(pos)].get(pos).addAll(agents.get(pos));
-//				}else {
-//					sendObjs[halo.partition.toPartitionId(pos)].put(pos, new ArrayList<T>(agents.get(pos)));
-//				}
-//			}
-//		}
-//		HashMap<NdPoint, ArrayList<T>> recvObject = null;
-//		try {
-//			recvObject = MPIUtil.scatter(MPI.COMM_WORLD, sendObjs, 0);
-//		}catch (Exception e) {
-//			// TODO: handle exception
-//		}
-//		for(NdPoint pos : recvObject.keySet()) {
-//			for (T t: recvObject.get(pos)) {
-//				if (t instanceof Stopping)
-//					if (t instanceof IterativeRepeat)
-//						halo.addRepeatingAgent(pos, t, ((IterativeRepeat) t).getOrdering(), ((IterativeRepeat) t).getInterval());
-//					else
-//						halo.addAgent(pos, t);
-//				else 
-//					halo.add(pos,t);
-//			}
-//		}
-//	}
-
-=======
-	
-	public void addAgent(final NdPoint p, final T t) {
-		halo.addAgent(p, t);
-	}
-	public void moveAgent(final NdPoint fromP, final NdPoint toP, final T t) {
-		 halo.moveAgent(fromP, toP, t);
-	}
-	public void addRepeatingAgent(final NdPoint p, final T t, final int ordering, final double interval) {
-		halo.addRepeatingAgent(p, t, ordering, interval);
-	}
-	public void moveRepeatingAgent(final NdPoint fromP, final NdPoint toP, final T t) {
-	
-		halo.moveRepeatingAgent(fromP, toP, t);
-	}
-	
->>>>>>> 75598352
 	public ArrayList<T>[] getStorageArray() {
 		return (ArrayList<T>[]) halo.localStorage.getStorage();
 	}
