package sim.field.grid;

import java.io.Serializable;
import java.rmi.RemoteException;
import java.util.ArrayList;

import sim.engine.DSimState;
import sim.engine.DistributedIterativeRepeat;
import sim.field.DAbstractGrid2D;
import sim.field.DGrid;
import sim.field.HaloGrid2D;
import sim.field.partitioning.PartitionInterface;
import sim.field.storage.DenseGridStorage;
import sim.util.*;

/**
 * A grid that contains lists of objects of type T. Analogous to Mason's
 * DenseGrid2D
 *
 * @param <T> Type of object stored in the grid
 */
public class DDenseGrid2D<T extends Serializable> extends DAbstractGrid2D implements DGrid<T, Int2D> {

	private HaloGrid2D<T, Int2D, DenseGridStorage<T>> halo;

	public DDenseGrid2D(final PartitionInterface<Int2D> ps, final int[] aoi, final DSimState state) {
		super(ps);
		if (ps.getNumDim() != 2)
			throw new IllegalArgumentException("The number of dimensions is expected to be 2, got: " + ps.getNumDim());
		halo = new HaloGrid2D<>(ps, aoi, new DenseGridStorage<>(ps.getPartition(), s -> new ArrayList[s]), state);

	}

	public ArrayList<T>[] getStorageArray() {
		return halo.localStorage.getStorageArray();
	}

	public ArrayList<T> getLocal(final Int2D p) {
		return getStorageArray()[halo.localStorage.getFlatIdx(halo.toLocalPoint(p))];
	}

<<<<<<< HEAD
//	public ArrayList<T> getRMI(final Int2D p) throws RemoteException {
//		return getLocal(p);
//	}

=======
>>>>>>> c1375801
	public void addLocal(final Int2D p, final T t) {
		final ArrayList<T>[] array = getStorageArray();
		final int idx = halo.localStorage.getFlatIdx(halo.toLocalPoint(p));

		if (array[idx] == null)
			array[idx] = new ArrayList<T>();

		array[idx].add(t);
	}

	public void removeLocal(final Int2D p, final T t) {
		final ArrayList<T>[] array = getStorageArray();
		final int idx = halo.localStorage.getFlatIdx(halo.toLocalPoint(p));

		if (array[idx] != null)
			array[idx].remove(t);

	}

	public void removeLocal(final Int2D p) {
		final ArrayList<T>[] array = getStorageArray();
		final int idx = halo.localStorage.getFlatIdx(halo.toLocalPoint(p));

		if (array[idx] != null)
			array[idx].clear();

	}

	public ArrayList<T> get(final Int2D p) {
		if (!halo.inLocalAndHalo(p))
			return (ArrayList<T>) halo.getFromRemote(p);
		else
			return getLocal(p);
	}

	/* UTILS METHODS */

/*	public int toToroidal(final int x, final int dim) {
		final int s = fieldSize[dim];
		if (x >= s)
			return x - s;
		else if (x < 0)
			return x + s;
		return x;
	}

	public double toToroidal(final double x, final int dim) {
		final int s = fieldSize[dim];
		if (x >= s)
			return x - s;
		else if (x < 0)
			return x + s;
		return x;
	}

	public double toToroidalDiff(final double x1, final double x2, final int dim) {
		final int s = fieldSize[dim];
		if (Math.abs(x1 - x2) <= s / 2)
			return x1 - x2; // no wraparounds -- quick and dirty check

		final double dx = toToroidal(x1, dim) - toToroidal(x2, dim);
		if (dx * 2 > s)
			return dx - s;
		if (dx * 2 < -s)
			return dx + s;
		return dx;
	}
*/

	public void addAgent(final Int2D p, final T t) {
		halo.addAgent(p, t);
	}

	public void moveAgent(final Int2D fromP, final Int2D toP, final T t) {
		halo.moveAgent(fromP, toP, t);
	}

	public void addRepeatingAgent(final Int2D p, final T t, final int ordering, final double interval) {
		halo.addRepeatingAgent(p, t, ordering, interval);
	}

	public void moveRepeatingAgent(final Int2D fromP, final Int2D toP, final T t) {
		halo.moveRepeatingAgent(fromP, toP, t);
	}

	public void add(Int2D p, T t) {
		halo.add(p, t);
	}

	public void remove(Int2D p, T t) {
		halo.remove(p, t);
	}

	public void remove(Int2D p) {
		halo.remove(p);
	}

	public void move(Int2D fromP, Int2D toP, T t) {
		halo.move(fromP, toP, t);
	}

	public void addAgent(Int2D p, T t, int ordering, double time) {
		halo.addAgent(p, t, ordering, time);

	}

	public void moveAgent(Int2D fromP, Int2D toP, T t, int ordering, double time) {
		halo.moveAgent(fromP, toP, t, ordering, time);
	}

	public void addRepeatingAgent(Int2D p, T t, double time, int ordering, double interval) {
		halo.addRepeatingAgent(p, t, time, ordering, interval);
	}

	public void removeAndStopRepeatingAgent(Int2D p, T t) {
		halo.removeAndStopRepeatingAgent(p, t);
	}

	public void removeAndStopRepeatingAgent(Int2D p, DistributedIterativeRepeat iterativeRepeat) {
		halo.removeAndStopRepeatingAgent(p, iterativeRepeat);
	}

}<|MERGE_RESOLUTION|>--- conflicted
+++ resolved
@@ -1,7 +1,6 @@
 package sim.field.grid;
 
 import java.io.Serializable;
-import java.rmi.RemoteException;
 import java.util.ArrayList;
 
 import sim.engine.DSimState;
@@ -39,13 +38,10 @@
 		return getStorageArray()[halo.localStorage.getFlatIdx(halo.toLocalPoint(p))];
 	}
 
-<<<<<<< HEAD
 //	public ArrayList<T> getRMI(final Int2D p) throws RemoteException {
 //		return getLocal(p);
 //	}
 
-=======
->>>>>>> c1375801
 	public void addLocal(final Int2D p, final T t) {
 		final ArrayList<T>[] array = getStorageArray();
 		final int idx = halo.localStorage.getFlatIdx(halo.toLocalPoint(p));
@@ -83,37 +79,22 @@
 
 	/* UTILS METHODS */
 
-/*	public int toToroidal(final int x, final int dim) {
-		final int s = fieldSize[dim];
-		if (x >= s)
-			return x - s;
-		else if (x < 0)
-			return x + s;
-		return x;
-	}
-
-	public double toToroidal(final double x, final int dim) {
-		final int s = fieldSize[dim];
-		if (x >= s)
-			return x - s;
-		else if (x < 0)
-			return x + s;
-		return x;
-	}
-
-	public double toToroidalDiff(final double x1, final double x2, final int dim) {
-		final int s = fieldSize[dim];
-		if (Math.abs(x1 - x2) <= s / 2)
-			return x1 - x2; // no wraparounds -- quick and dirty check
-
-		final double dx = toToroidal(x1, dim) - toToroidal(x2, dim);
-		if (dx * 2 > s)
-			return dx - s;
-		if (dx * 2 < -s)
-			return dx + s;
-		return dx;
-	}
-*/
+	/*
+	 * public int toToroidal(final int x, final int dim) { final int s =
+	 * fieldSize[dim]; if (x >= s) return x - s; else if (x < 0) return x + s;
+	 * return x; }
+	 * 
+	 * public double toToroidal(final double x, final int dim) { final int s =
+	 * fieldSize[dim]; if (x >= s) return x - s; else if (x < 0) return x + s;
+	 * return x; }
+	 * 
+	 * public double toToroidalDiff(final double x1, final double x2, final int dim)
+	 * { final int s = fieldSize[dim]; if (Math.abs(x1 - x2) <= s / 2) return x1 -
+	 * x2; // no wraparounds -- quick and dirty check
+	 * 
+	 * final double dx = toToroidal(x1, dim) - toToroidal(x2, dim); if (dx * 2 > s)
+	 * return dx - s; if (dx * 2 < -s) return dx + s; return dx; }
+	 */
 
 	public void addAgent(final Int2D p, final T t) {
 		halo.addAgent(p, t);
