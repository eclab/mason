--- conflicted
+++ resolved
@@ -19,24 +19,17 @@
 	double discretization;
 	public HashMap<T, Double2D> m;
 
-<<<<<<< HEAD
-	public ContStorage(final IntRect2D shape, final double[] discretizations) {
-=======
-	public ContStorage(final IntHyperRect shape, final double discretization) {
->>>>>>> 1dea0936
+
+	public ContStorage(final IntRect2D shape, final double discretization) {
 		super(shape);
 
 		this.discretization = discretization;
 		storage = allocate(shape.getArea());
 	}
 
-<<<<<<< HEAD
+
 	public GridStorage getNewStorage(final IntRect2D shape) {
-		return new ContStorage<>(shape, discretizations);
-=======
-	public GridStorage getNewStorage(final IntHyperRect shape) {
 		return new ContStorage<>(shape, discretization);
->>>>>>> 1dea0936
 	}
 
 	protected Object[] allocate(final int size) {
@@ -46,11 +39,8 @@
 //				.toArray();
 		this.dsize = new int[2];					// 2 = num dimensions
 		for (int i = 0; i < this.dsize.length; i++) {
-<<<<<<< HEAD
-			this.dsize[i] = (int) Math.ceil(shape.getSizes()[i] / discretizations[i]) + 1;	
-=======
-			this.dsize[i] = (int) Math.ceil(shape.getSize()[i] / discretization) + 1;	
->>>>>>> 1dea0936
+
+			this.dsize[i] = (int) Math.ceil(shape.getSizes()[i] / discretization) + 1;	
 		}
 		
 		// Overwrite the original stride with the new stride of dsize;
