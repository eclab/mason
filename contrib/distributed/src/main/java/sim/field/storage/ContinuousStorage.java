--- conflicted
+++ resolved
@@ -113,19 +113,14 @@
 	///// GRIDSTORAGE METHODS
 
 	// Put the object to the given point
-<<<<<<< HEAD
 	public void addObject(NumberND p, T obj) {
 		Double2D p_double = (Double2D)p;
 		final Double2D old = m.put(obj.ID(), p_double);
-=======
-	public void addObject(Double2D p, T obj) {
-		final Double2D old = m.put(obj.ID(), p);
->>>>>>> ae300430
+
 		if (old != null)
 			getCell(old).remove(obj);
 		getCell(p_double).put(obj.ID(), obj);
 	}
-<<<<<<< HEAD
 	
 	public T getObject(NumberND p, long id) 
 		{
@@ -139,66 +134,22 @@
 	// Get all the objects at exactly the given point
 	public ArrayList<T> getAllObjects(final NumberND p) {
 		Double2D p_double = (Double2D)p;
-=======
-
-	public void addObject(Int2D p, T obj) {
-		addObject(new Double2D(p.x, p.y), obj);
-	}
-
-	public void addObjectUsingGlobalLoc(Double2D p, final T t) {
-		addObject(toLocalPoint(p), t);
-	}
-
-	public T getObject(Double2D p, long id) {
-		HashMap<Long, T> cell = getCell(p);
-		if (cell == null)
-			return null;
-		else
-			return cell.get(id);
-	}
-
-	public T getObject(Int2D p, long id) {
-		return getObject(new Double2D(p.x, p.y), id);
-	}
-
-	public T getObjectUsingGlobalLoc(Double2D p, long id) {
-		return getObject(toLocalPoint(p), id);
-	}
-
-	// Get all the objects at exactly the given point
-	public ArrayList<T> getAllObjects(final Double2D p) {
->>>>>>> ae300430
+
 		final ArrayList<T> objects = new ArrayList<>();
 		HashMap<Long, T> cell = getCell(p_double);
 
 		if (cell != null) {
-<<<<<<< HEAD
 		for (final T t : cell.values()) {
 			if (m.get(t.ID()).equals(p_double))
 				objects.add(t);
-=======
-			for (final T t : cell.values()) {
-				if (m.get(t.ID()).equals(p))
-					objects.add(t);
->>>>>>> ae300430
+
 			}
 		}
 		return objects;
 	}
 
-<<<<<<< HEAD
 	public boolean removeObject(NumberND p, long id) {
-=======
-	public ArrayList<T> getAllObjects(final Int2D p) {
-		return getAllObjects(new Double2D(p.x, p.y));
-	}
-
-	public ArrayList<T> getAllObjectsUsingGlobalLoc(final Double2D p) {
-		return getAllObjects(toLocalPoint(p));
-	}
-
-	public boolean removeObject(long id) {
->>>>>>> ae300430
+
 		// p is ignored.
 		Double2D p_double = (Double2D)p;
 
@@ -209,7 +160,6 @@
 		return true;
 	}
 
-<<<<<<< HEAD
 	// Get all the objects at the given point
 	ArrayList<T> getObjects(NumberND p) {
 		Double2D p_double = (Double2D)p;
@@ -230,25 +180,7 @@
 		Double2D p_double = (Double2D)p;
 
 		HashMap<Long, T> cell = getCell(p_double);
-=======
-	public boolean removeObject(Double2D p, long id) {
-		// p is ignored.
-		return removeObject(id);
-	}
-
-	public boolean removeObject(Int2D p, long id) {
-		// p is ignored.
-		return removeObject(id);
-	}
-
-	public boolean removeObjectUsingGlobalLoc(Double2D p, long id) {
-		return removeObject(id);
-	}
-
-	// Remove all the objects at the given point
-	public void clear(Double2D p) {
-		HashMap<Long, T> cell = getCell(p);
->>>>>>> ae300430
+
 		for (T obj : cell.values()) {
 			if (m.get(obj.ID()).equals(p_double))
 				cell.remove(obj);
@@ -277,9 +209,9 @@
 
 	/// METHODS FOR PACKING AND UNPACKING
 
-//	void removeObject(long id) {
-//		getCell(m.remove(id)).remove(id);
-//	}
+	void removeObject(long id) {
+		getCell(m.remove(id)).remove(id);
+	}
 
 	// Remove all the objects inside the given rectangle
 	void removeObjects(final IntRect2D r) {
@@ -344,22 +276,13 @@
 			removeObjects(rect.shift(shape.ul().toArray()));
 
 		for (int k = 0; k < mp.rects.size(); k++)
-<<<<<<< HEAD
 			for (int i = 0; i < objs.get(k).size(); i += 2) 
 				addObject( 
 					//// FIXME: This looks VERY inefficient, with lots of array allocations
 					((Double2D) objs.get(k).get(i + 1)).add(mp.rects.get(k).ul().toArray()).add(shape.ul().toArray()),
 					(T) objs.get(k).get(i));
 		
-=======
-			for (int i = 0; i < objs.get(k).size(); i += 2)
-				addObject(
-						//// FIXME: This looks VERY inefficient, with lots of array allocations
-						((Double2D) objs.get(k).get(i + 1)).add(mp.rects.get(k).ul().toArray())
-								.add(shape.ul().toArray()),
-						(T) objs.get(k).get(i));
-
->>>>>>> ae300430
+
 		int sum = 0;
 		for (int i = 0; i < objs.size(); i++) {
 			sum += objs.get(i).size();
