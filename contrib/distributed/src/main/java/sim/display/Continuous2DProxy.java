--- conflicted
+++ resolved
@@ -42,7 +42,8 @@
 
 		//IntRect2D[] rect_list = new IntRect2D[quad_tree_partitions.length];
 		IntRect2D[] rect_list = new IntRect2D[extended_partition_list.length];
-		for (int p_ind = 0; p_ind < extended_partition_list.length; p_ind++) {
+		for (int p_ind = 0; p_ind < extended_partition_list.length; p_ind++)
+		{
 			int p = extended_partition_list[p_ind];
 			VisualizationProcessor vp1 = stateProxy.visualizationProcessor(p);
 			halo_size = vp1.getAOI();
@@ -62,24 +63,22 @@
 		
 		int width = fullBounds.br().x - fullBounds.ul().x;
 		int height = fullBounds.br().y - fullBounds.ul().y;
-<<<<<<< HEAD
-		// ^ width & height of private area
-=======
 		
 		int max_w_h = width;
 		
-		if (width < height) {
+		if (width < height)
+		{
 			max_w_h = height;
 
 		}
 		
 		//reshape(width, height);
 		reshape(max_w_h, max_w_h);
->>>>>>> 9f80ff8a
 
 		
 		//for (int p = 0; p < stateProxy.numProcessors; p++) {
-		for (int p : quad_tree_partitions) {
+		for (int p : quad_tree_partitions)
+		{
 
 			VisualizationProcessor vp1 = stateProxy.visualizationProcessor(p);
 			//int halo_size = vp1.getAOI();
@@ -122,11 +121,13 @@
 //			}
 
             HashMap<Long, Double2D> map = storage.getStorageMap();
-    		for (Entry<Long, Double2D> entry : map.entrySet()) {
+    		for (Entry<Long, Double2D> entry : map.entrySet())
+    		{
     			Double2D loc = entry.getValue();
     			Double2D new_loc = loc.subtract(new Double2D(fullBounds_offset));
     			
-    			if (privateBounds.contains(loc)){
+    			if (privateBounds.contains(loc))
+    			{
     				System.out.println("set obj loc: " + loc + " -> " + new_loc);
     			    setObjectLocation(entry.getKey(), new_loc);
     			}
