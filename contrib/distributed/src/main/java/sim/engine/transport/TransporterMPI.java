--- conflicted
+++ resolved
@@ -169,17 +169,10 @@
 			dstMap.get(i).reset();
 
 		// Handling the agent in bufferList
-<<<<<<< HEAD
-		for (final PayloadWrapper wrapper : bufferList)
-			dstMap.get(wrapper.destination).write(wrapper);
-		bufferList.clear();
-		
-		
-=======
 //		for (final PayloadWrapper wrapper : bufferList)
 //			dstMap.get(wrapper.destination).write(wrapper);
 //		bufferList.clear();
->>>>>>> af33067f
+
 
 //		for (int i = 0; i < bufferList.size(); ++i) {
 //			Transportee<? extends Object> wrapper = bufferList.get(i);
