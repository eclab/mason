--- conflicted
+++ resolved
@@ -64,7 +64,7 @@
 	static Logger logger;
 
 	/** The Partition of the DSimState */
-	QuadTreePartition partition;
+	protected QuadTreePartition partition;
 	/** The DSimState's Transporter interface */
 	
 	Transporter transporter;
@@ -272,15 +272,8 @@
 			
 			transporter.sync();
 
-<<<<<<< HEAD
-			//dsimstate_geomvecAndContinuousStorageMatch("presched after transporter sync");
-
-/*
-			if (withRegistry)
-			{
-=======
+
 //			if (withRegistry)// {
->>>>>>> 7eaf4988
 				// All nodes have finished the synchronization and can unregister exported objects.
 				//MPI.COMM_WORLD.barrier(); //not useful
 
@@ -332,23 +325,11 @@
 			}
 			
 
-<<<<<<< HEAD
-
-			
-
-			
-			if (payloadWrapper.payload instanceof AgentWrapper)
-			{
-				final AgentWrapper agentWrapper = (AgentWrapper) payloadWrapper.payload;
-
-/*
-				if (withRegistry)
-=======
+
 			if (payloadWrapper.isAgent())
 			{
 
 //				if (withRegistry)
->>>>>>> 7eaf4988
 				{
 					if (payloadWrapper.payload.distinguishedName() != null)
 					{
@@ -463,30 +444,8 @@
 						//verify it was added to the correct location!
 					}
 					
-<<<<<<< HEAD
-
-
-					
-
-					// DistributedIterativeRepeat
-					if (payloadWrapper.payload instanceof DistributedIterativeRepeat)
-					{
-						final DistributedIterativeRepeat iterativeRepeat = (DistributedIterativeRepeat) payloadWrapper.payload;
-
-						// TODO: how to schedule for a specified time?
-						// Not adding it to specific time because we get an error -
-						// "the time provided (-1.0000000000000002) is < EPOCH (0.0)"
-
-						// add back to schedule
-						Stopping stopping = iterativeRepeat.getSteppable();
-						stopping.setStoppable(schedule.scheduleRepeating(stopping, iterativeRepeat.getOrdering(),
-								iterativeRepeat.interval));
-
-					}
-					else if (payloadWrapper.payload instanceof AgentWrapper)
-=======
+
 					if (payloadWrapper.isAgent())
->>>>>>> 7eaf4988
 					{
 
 						// I am currently unclear on how this works
@@ -1206,34 +1165,5 @@
 	}
     */
 	
-<<<<<<< HEAD
-	/*
-	public void dsimstate_geomvecAndContinuousStorageMatch(String s) {
-		for (HaloGrid2D haloField : fieldList) {
-			((ContinuousStorage)haloField.getStorage()).geomvecAndContinuousStorageMatch(s); 
-		}
-
-	}
-	*/
-	
-	
-
-}
-
-class Quartet<A, B, C, D> implements Serializable {
-	private static final long serialVersionUID = 1L;
-
-	public final A a;
-	public final B b;
-	public final C c;
-	public final D d;
-
-	public Quartet(A a, B b, C c, D d) {
-		this.a = a;
-		this.b = b;
-		this.c = c;
-		this.d = d;
-	}
-=======
->>>>>>> 7eaf4988
+
 }