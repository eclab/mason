/*
  Copyright 2019 by Sean Luke and George Mason University
  Licensed under the Academic Free License version 3.0
  See the file "LICENSE" for more information
 */

package sim.engine;

import java.io.IOException;
import java.io.Serializable;
import java.rmi.AccessException;
import java.rmi.NotBoundException;
import java.rmi.RemoteException;
import java.text.SimpleDateFormat;
import java.util.ArrayList;
import java.util.Date;
import java.util.HashMap;
import java.util.HashSet;
import java.util.logging.ConsoleHandler;
import java.util.logging.Level;
import java.util.logging.LogRecord;
import java.util.logging.Logger;
import java.util.logging.SocketHandler;
import java.rmi.server.UnicastRemoteObject;

import ec.util.*;
import mpi.*;
import sim.display.*;
import sim.engine.mpi.*;
import sim.engine.rmi.*;
import sim.field.*;
import sim.field.partitioning.*;
import sim.field.storage.*;
import sim.util.*;

/**
 * Analogous to Mason's SimState. This class represents the entire distributed simulation.
 * 
 * A Distributed Mason model will be implemented by extending this class and overriding the start and startRoot methods. The model
 * must also implement a main method calling doLoopDistributed method from this class.
 *
 */
public class DSimState extends SimState
{
	private static final long serialVersionUID = 1L;

	// Our PID
	static int pid = -1;

	// Is the model running in multithreaded mode? This is used to allocate DObject
	// IDs efficiently.
	static boolean multiThreaded = false;
	// Have we set up the multiThreaded variable yet?
	static boolean multiThreadedSet = false;

	// Logger for debugging
	static Logger logger;

	/** The Partition of the DSimState */
	protected Partition partition;
	/** The DSimState's Transporter interface */
	
	Transporter transporter;
	HashMap<String, Serializable> rootInfo = null;
	HashMap<String, Serializable>[] init = null;

	// The statistics queue lock
	final Object statLock = new Object[0];
	// The statistics queue
	ArrayList<Stat> statList = new ArrayList<>();
	public boolean recordStats = false;

	// The debug queue lock
	final Object debugStatLock = new Object[0];
	// The debug queue
	ArrayList<Stat> debugList = new ArrayList<>();
	public boolean recordDebug = false;

	// The RemoteProcessor interface for communicating via RMI
	RemoteProcessor processor;

	// A list of all fields in the Model. Any HaloField that is created will
	// register itself here.
	// Not to be confused with the DistinguishedRegistry.
	ArrayList<HaloGrid2D<?, ?>> fieldList;

	// The RMI registry
	DistinguishedRegistry registry;

	// The number of steps between load balances
	protected int balanceInterval = 100;
	
	// How often globals are updated
	int updateGlobalsInterval = 100;
	
	protected int maxStatSize = 10000;
	
	// The current balance level FIXME: This looks primitive, and also requires that
	// be properly in sync
	int balancerLevel;
	
	// Arraylist where the RemoteMessage are stored
	// the methods invoked on it have to be synchronized to avoid concurrent modification
	ArrayList<DistinguishedRemoteMessage> distinguishedMessageQueue = new ArrayList<DistinguishedRemoteMessage>();


	
	
	
	/**
	 * Builds a new DSimState with the given random number SEED, the WIDTH and HEIGIHT of the entire model (not just the
	 * partition), the AREA OF INTEREST (AOI) for the halo field, and whether or not the model is TOROIDAL
	 */
	public DSimState(long seed, int width, int height, int aoi, boolean isToroidal)
	{
		super(seed, new MersenneTwisterFast(seed), new DistributedSchedule());
		this.partition = new Partition(width, height, isToroidal, aoi);
		partition.initialize();
		balancerLevel = ((Partition) partition).getQt().getDepth() - 1;
		transporter = new Transporter(partition);
		fieldList = new ArrayList<>();
		rootInfo = new HashMap<>();
	}
	
	
	
	
	///// PID 
	

	
	// loads and stores the pid.
	// Only call this after COMM_WORLD has been set up.
	static void loadPID()
	{
		try
		{
			pid = MPI.COMM_WORLD.getRank();
		}
		catch (MPIException ex)
		{
			throw new RuntimeException(ex);
		}
	}

	/**
	 * Returns the partition's PID.  Do not call this method prior to start() or startRoot(),
	 * as MPI may not have been set up yet and you will likely receive a RuntimeException.
	 * It's safe to call it in these methods and afterwards.
	 * 
	 * @return Current pid
	 */
	public static final int getPID()
	{
		if (pid == -1)
		{
			loadPID();
		}
		return pid;
	}





	////// MULTITHREADING


	/**
	 * Returns whether the DSimState is assuming that you may be allocating DObjects in a multithreaded environment. In general
	 * you should try to run in single-threaded mode, it will cause far fewer headaches.
	 */
	public static boolean isMultiThreaded()
		{
		return multiThreaded;
		}

	/**
	 * Sets whether the DSimState is assuming that you may be allocating DObjects in a multithreaded environment. In general you
	 * should try to run in single-threaded mode, it will cause far fewer headaches. </br>
	 * To set multiThreaded add the following line to the top of your simulation - </br>
	 * 
	 * static { DSimState.setMultiThreaded(true); }
	 * 
	 * @param multi
	 */
	public static void setMultiThreaded(boolean multi)
	{
		if (!multiThreadedSet)
		{
			multiThreaded = multi;
			multiThreadedSet = true;
		}
		else
			throw new RuntimeException("multiThreaded(...) may only be called once.");
	}






	////// HALO FIELD INTERACTION


	/**
	 * All HaloFields register themselves here.<br>
	 * Do not call this method explicitly, it's called in the HaloField constructor
	 *
	 * @param haloField
	 * @return index of the field
	 */
	public int registerField(final HaloGrid2D<?, ?> halo)
	{
		// Must be called in a deterministic manner
		final int index = fieldList.size();
		fieldList.add(halo);
		return index;
	}
	
	/**
	 * @return the partition
	 */
	public Partition getPartition()
		{
		return partition;
		}

	/**
	 * @return an arraylist of all the HaloGrid2Ds registered with the SimState
	 */
	public ArrayList<HaloGrid2D<?, ?>> getFieldList()
		{
		return fieldList;
		}

	/*
	 * @return The Transporter
	 */
	public Transporter getTransporter()
		{
		return transporter;
		}









	


	//// DISTINGUISHED OBJECTS



	/**
	 * @return the DistinguishedRegistry instance, or null if the registry is not available. You can call this method after calling the
	 *         start() method.
	 */
	public boolean registerDistinguishedObject(Distinguished obj) throws AccessException, RemoteException
		{
			try 
			{
				return registry.registerObject(obj, this);
			} 
			catch (Exception e) 
			{
				e.printStackTrace();
				return false;
			}
		}


	/**
	Sends a message to a Distinguished object registered on the registry with the name NAME.
	 */
	public Promised sendRemoteMessage(String name, int tag, Serializable arguments) throws RemoteException
	{
		RemotePromise callback = new RemotePromise();
		try 
		{
			UnicastRemoteObject.exportObject(callback, 0);
			((DistinguishedRemote) DistinguishedRegistry.getInstance().getObject(name)).remoteMessage(tag, arguments, callback);
			return callback;
		} 
		catch (Exception e) 
		{
		e.printStackTrace();
		}
		return null;
	}

	
	// Called by DistinguishedRemoteObject when it receives a message it must put on the queue to process
	void addRemoteMessage(DistinguishedRemoteMessage message)
    	{
		synchronized(this.distinguishedMessageQueue)
		{
			distinguishedMessageQueue.add(message);
		}
	}
	
	



	////// INITIALIZATION

	public static final int DEFAULT_TIMING_WINDOW = 20;

	public static void doLoopDistributed(final Class<?> c, final String[] args)
	{
		doLoopDistributed(c, args, DEFAULT_TIMING_WINDOW);
	}

	public static void doLoopDistributed(final Class<?> c, final String[] args, final int window)
	{
		try
		{
			Timing.setWindow(window);
			MPI.Init(args);
			Timing.start(Timing.LB_RUNTIME);

			// Setup Logger
			final String loggerName = String.format("MPI-Job-%d", MPI.COMM_WORLD.getRank());
			final String logServAddr = argumentForKey("-logserver", args);
			final String logServPortStr = argumentForKey("-logport", args);
			if (logServAddr != null && logServPortStr != null)
				try
				{
					initRemoteLogger(loggerName, logServAddr, Integer.parseInt(logServPortStr));
				}
				catch (final IOException e)
				{
					e.printStackTrace();
					System.exit(-1);
				}
			else
				initLocalLogger(loggerName);

			SimState.doLoop(c, args);
			MPI.Finalize();
		}
		catch (MPIException ex)
		{
			throw new RuntimeException(ex);
		}
	}







	////// STARTING


	/**
	 * Distribute the following keyed information from the root to all the nodes. This may be called inside startRoot().
	 */
	public void sendRootInfoToAll(String key, Serializable sendObj)
	{
		for (int i = 0; i < partition.getNumProcessors(); i++)
		{
			init[i].put(key, sendObj);
		}
	}

	/**
	 * Distribute the following keyed information from the root to a specific node (given by the pid). This may be called inside
	 * startRoot().
	 */
	public void sendRootInfoToProcessor(int pid, String key, Serializable sendObj)
		{
		init[pid].put(key, sendObj);
		}

	/**
	 * Extract information set to a processor by the root. This may be called inside start().
	 */
	public Serializable getRootInfo(String key)
		{
		return rootInfo.get(key);
		}


	/**
	 * Modelers must override this method if they want to add any logic that is unique to the root processor
	 */
	protected void startRoot()
	{
	}


	public void start()
	{
		super.start();

		// distributed registry inizialization
		registry = DistinguishedRegistry.getInstance();

		try
		{
			processor = new RemoteProcessor(this);
			processor.lock();
			// unlocks in preSchedule
		}
		catch (RemoteException e1)
		{
			throw new RuntimeException(e1);
		}

		try
		{
			syncFields();

			for (HaloGrid2D haloField : fieldList)
				haloField.initRemote();

			if (partition.isRootProcessor())
			{
				init = new HashMap[partition.getNumProcessors()];
				for (int i = 0; i < init.length; i++)
					init[i] = new HashMap<String, Serializable>();
				// startRoot(init);
				startRoot();
			}
			// synchronize using one to many communication
			rootInfo = (HashMap<String, Serializable>) MPIUtil.scatter(partition.getCommunicator(), init, 0);

			// schedule a zombie agent to prevent that a processor with no agent is stopped
			// when the simulation is still going on
			schedule.scheduleRepeating(new Stopping()
			{
				public void step(SimState state)
					{
					}

				public Stoppable getStoppable()
					{
					return null;
					}

				public boolean isStopped()
					{
					return false;
					}

				public void setStoppable(Stoppable stop)
					{
					}
			});

			// On all processors, wait for the start to finish
			MPI.COMM_WORLD.barrier();
		}
		catch (final MPIException | RemoteException e)
		{
			e.printStackTrace();
			System.exit(-1);
		}
	}







	//// STATISTICS FACILITY


	/**
	 * Log statistics data for this timestep. This data will then be sent to a remote statistics computer.
	 */
	public void addStat(Serializable data)
	{
		synchronized (statLock)
		{
			if (recordStats)
				statList.add(new Stat(data, schedule.getSteps(), schedule.getTime()));
		}
	}
	
	public void emptyStats() 
	{	
		if (recordStats) 
		{	
			if (statList.size() > maxStatSize) 
			{
				statList = new ArrayList<>();
			}
		}
	}

	/**
	 * Log debug statistics data for this timestep. This data will then be sent to a remote statistics computer.
	 */
	public void addDebug(Serializable data)
	{
		synchronized (debugStatLock)
		{
			if (recordDebug)
				debugList.add(new Stat(data, schedule.getSteps(), schedule.getTime()));
		}
	}

	/** Return the current list of logged statistics data and clear it. */
	public ArrayList<Stat> getStatList()
	{
		synchronized (statLock)
		{
			ArrayList<Stat> ret = statList;
			statList = new ArrayList<>();
			return ret;
		}
	}

	/** Return the current list of logged debug statistics data and clear it. */
	public ArrayList<Stat> getDebugList()
	{
		synchronized (debugStatLock)
		{
			ArrayList<Stat> ret = debugList;
			debugList = new ArrayList<>();
			return ret;
		}
	}








	//// GLOBALS FACILITY
	
		
	// implement in subclass. Default simply returns the first one.
	protected Serializable[] arbitrateGlobals(ArrayList<Serializable[]> allGlobals)
	{
		if (allGlobals != null && allGlobals.get(0) != null)
			return allGlobals.get(0);
		else return null;
	}
	
	// implement in subclass
	protected Serializable[] getPartitionGlobals()
	{
		return null;

	}

	// implement in subclass
	protected void setPartitionGlobals(Serializable[] globals)
	{
		return;
	}

	protected void setUpdateGlobalsInterval(int val) { updateGlobalsInterval = val; }
	protected int getUpdateGlobalsInterval() { return updateGlobalsInterval; }

	// after determining the overall global using arbitration, send that one back to each partition
	// uses setPartitionGlobals(), should be implemented in subclass (to match getPartititonGlobals())
	void distributeGlobals(Serializable[] global)
	{
		try
		{
			// broadcast
			global = MPIUtil.bcast(partition.getCommunicator(), global, 0);
			setPartitionGlobals(global);
		}
		catch (Exception e) { }
	}

	// takes the set of globals from each partition the set of variables this is is implemented in getPartitionGlobals(),
	// implemented in the specific subclass
	ArrayList<Serializable[]> gatherGlobals()
	{
		try
		{
			// call getPartitionGlobals() for each partition
			Serializable[] g = this.getPartitionGlobals();
			
			//should be null when getPartitionGlobals() not implemented in subclass
			if (g == null) { return null; }
			else 
				{	
				return MPIUtil.gather(partition, g, 0);
				}
		}
		catch (Exception e)
		{
			System.out.println("error in gatherGlobals");
			System.out.println(e);
			System.exit(-1);
		}
		// cannot be reached
		return null;
	}
	
	// for communicating global variables (usually best) at each time step
	// takes set of variables from each partition, picks the best from them in some
	// way, then distributes the best back to each partition.
	// To use, user must implement getPartitionGlobals, arbitrateGlobals, and setGlobals in subclass
	// this method is called every "updateGlobalsInterval" steps, which is a field that can be changed by user
	// Example: DPSO has a best fitness score and an x and y associated with that score
	// 1) gather each best score and corresponding x and y from each partition (gatherGlobals())
	// 2) arbitrate (pick the best score and its x and y out of the partition candidates (arbitrateGlobal)
	// 3) distributed the winner back to each partition, each partition keeps track of the global
	void updateGlobals()
	{
		if (schedule.getSteps() > 0 && (schedule.getSteps() % updateGlobalsInterval == 0)) 
			{
			Serializable[] g = null;
			ArrayList<Serializable[]> gg = gatherGlobals();
		
			//gg will be null if gatherPartitionGlobals is not implemented
			if (gg != null) 
			{
				if (partition.isRootProcessor())
				{
					g = arbitrateGlobals(gg);
				}
				distributeGlobals(g);
			}	
		}
	}


	






	////// TOP-LEVEL LOOP
	
	

	/**
	 * Calls Sync on all the fields
	 *
	 * @throws MPIException
	 * @throws RemoteException
	 */
	void syncFields() throws MPIException, RemoteException
	{
		for (HaloGrid2D haloField : fieldList)
			{
			haloField.syncHalo();
			}
	}

	void syncRemoveAndAdd() throws MPIException, RemoteException
	{
		for (HaloGrid2D haloField : fieldList)
			{
			haloField.syncRemoveAndAdd();
			}
	}


	// This is only here so it will show up in the documentation
	/**
	 * This method is called immediately before after the schedule. At present it is empty. Nonetheless, if you override this
	 * method, you absolutely need to call super.postSchedule() first.
	 */
	public void postSchedule()
	{
		super.postSchedule();
	}

	/**
	 * This method is called immediately before stepping the schedule, and it handles all the partition-to-partition transfer and
	 * communication between steps. If you override this method, you absolutely need to call super.preSchedule() first.
	 */
	public void preSchedule()
	{
		Timing.stop(Timing.LB_RUNTIME);
		Timing.start(Timing.MPI_SYNC_OVERHEAD);
		
		try
		{
			// Wait for all agents globally to stop moving
			MPI.COMM_WORLD.barrier();

			// give time for Visualizer
			try
			{
				processor.unlock();
				processor.lock();
			}
			catch (RemoteException e1)
			{
				throw new RuntimeException(e1);
			}
			
			// Sync all the Remove and Add queues for RMI
			syncRemoveAndAdd();
			
			transporter.sync();

			// After the synchronization we can unregister migrated object!
			// remove exported-migrated object from local node
			for (DistinguishedRemoteObject exportedObj : DistinguishedRegistry.getInstance().getAllLocalExportedObjects())
			{
				try
				{
					// if the object is migrated unregister it
					if (DistinguishedRegistry.getInstance().isMigrated(exportedObj.object)) {
						DistinguishedRegistry.getInstance().unregisterObject(exportedObj.object);
					}
				}
				catch (NotBoundException e)
				{
					e.printStackTrace();
				}
			}
			DistinguishedRegistry.getInstance().clearMigratedNames();

			//wait all nodes to finish the unregister phase.
			MPI.COMM_WORLD.barrier();

		}
		catch (ClassNotFoundException | MPIException | IOException e)
		{
			throw new RuntimeException(e);
		}


		for (final PayloadWrapper payloadWrapper : transporter.objectQueue)
		{
			/*
			 * Assumptions about what is to be added to the field using addToField method rely on the fact that the wrapper
			 * classes are not directly used By the modelers
			 *
			 * In case of IterativeRepeat step is added to the field. For PayloadWrapper we add agent and, for all other cases we
			 * add the object itself to the field
			 *
			 * Improperly using the wrappers and/or fieldIndex will cause Class cast exceptions to be thrown
			 */

//			if (payloadWrapper.fieldIndex >= 0)
			{
				// add the object to the field
				fieldList.get(payloadWrapper.fieldIndex).addPayload(payloadWrapper);
			}

			if (payloadWrapper.isAgent())
			{

				if(payloadWrapper.payload instanceof Distinguished)
					{
						try
						{
							DistinguishedRegistry.getInstance().registerObject((Distinguished) payloadWrapper.payload, this);
						}
						catch (RemoteException e)
						{
							e.printStackTrace();
						}
					}

				if (payloadWrapper.isRepeating())
					{
					schedule.scheduleRepeating(payloadWrapper.time, payloadWrapper.ordering, (Steppable)(payloadWrapper.payload), payloadWrapper.interval);
					}
				else
					{
					schedule.scheduleOnce(payloadWrapper.time, payloadWrapper.ordering, (Steppable)(payloadWrapper.payload));
					}
			}
		}

		transporter.objectQueue.clear();

		// Wait that all nodes have registered their new objects in the distributed
		// registry.
		try
		{
			MPI.COMM_WORLD.barrier();
			syncFields();
		}
		catch (MPIException | RemoteException e)
		{
			e.printStackTrace();
		}
		
		Timing.stop(Timing.MPI_SYNC_OVERHEAD);
		loadBalance();
		
		updateGlobals(); //only happens every updateGlobalInterval steps
		
		int x = countTotalAgents(fieldList.get(0));

		/* we invoke the fullfill for every messagge in the distinguishedMessageQueue
		   to make the Promise ready
		*/
		try {
			synchronized(this.distinguishedMessageQueue)
			{
			   for(DistinguishedRemoteMessage message: distinguishedMessageQueue)
			   {
				   Serializable data =
					   message.object.remoteMessage(message.tag, message.arguments);
				   message.callback.fulfill(data);
			   }
			   distinguishedMessageQueue.clear();
		   }
		   
		   DistinguishedRegistry.getInstance().unregisterQueuedObjects();
	   } 
	   catch (Exception e) 
	   {
		   e.printStackTrace();
	   }
		
	}









	//// LOAD BALANCING


	void loadBalance()
	{
		/*
		 * Check if it's time to run load balance based on the balanceInterval defined
		 */
		if (schedule.getSteps() > 0 && (schedule.getSteps() % balanceInterval == 0))
		{
			try
			{
				// Balance the partitions for the given level migrating the agents
				
				emptyStats();


				
				balancePartitions(balancerLevel);
		        
				try
				{

                    //sync transporter (objects moved to transporter.objectQueue)
					transporter.sync();
					
					int x2 = countTotalAgents(fieldList.get(0));
					
										
				}
				catch (ClassNotFoundException | IOException e1)
				{
					throw new RuntimeException(e1);
				}
				

				// being transported from elsewhere, needs to be added to this partition's
				// HaloGrid and schedule
				for (final PayloadWrapper payloadWrapper : transporter.objectQueue)
				{

					/*
					 * Assumptions about what is to be added to the field using addToField method rely on the fact that the
					 * wrapper classes are not directly used By the modelers
					 *
					 * In case of IterativeRepeat step is added to the field. For PayloadWrapper we add agent and, for all other
					 * cases we add the object itself to the field
					 *
					 * Improperly using the wrappers and/or fieldIndex will cause Class cast exceptions to be thrown
					 */

					// add payload into correct HaloGrid
//					if (payloadWrapper.fieldIndex >= 0)
					{
						// add the object to the field
						fieldList.get(payloadWrapper.fieldIndex).addPayload(payloadWrapper);
						//verify it was added to the correct location!
					}
					
					if (payloadWrapper.isAgent())
					{

						// I am currently unclear on how this works
							if(payloadWrapper.payload instanceof Distinguished)
							{
								try
								{
									DistinguishedRegistry.getInstance().registerObject((Distinguished) payloadWrapper.payload, this);
								}
								catch (RemoteException e)
								{
									e.printStackTrace();
								}
							}

					if (payloadWrapper.isRepeating())
						{
						schedule.scheduleRepeating(payloadWrapper.time, payloadWrapper.ordering, (Steppable)(payloadWrapper.payload), payloadWrapper.interval);
						}
					else
						{
						schedule.scheduleOnce(payloadWrapper.time, payloadWrapper.ordering, (Steppable)(payloadWrapper.payload));
						}
					}
					

				}

				int x3 = countTotalAgents(fieldList.get(0));
				
				// Wait that all nodes have registered their new objects in the distributed registry.
				try
				{
					MPI.COMM_WORLD.barrier();
					syncFields();
				}
				catch (MPIException e)
				{
					throw new RuntimeException(e);
				}
				
				int x4 = countTotalAgents(fieldList.get(0));
		        //System.exit(-1);

				// clear queue
				transporter.objectQueue.clear();

			}
			catch (MPIException | RemoteException e)
			{
				throw new RuntimeException(e);
			}

			// I'm not sure about this bit exactly
			if (balancerLevel != 0)
				balancerLevel--;
			else
				balancerLevel = ((Partition) partition).getQt().getDepth() - 1;
			try
			{
				MPI.COMM_WORLD.barrier();
			}
			catch (MPIException e)
			{
				throw new RuntimeException(e);
			}
		}
		

	}

	/*
	 * Balance the partition for the given level by moving the agent according to the new shape (new centroid). Takes all the
	 * agents inside the partition before the balance, clones them and moves them to the new location. Then the moved agents are
	 * removed from the old partition.
	 */
	void balancePartitions(int level) throws MPIException
	{

		int x = countTotalAgents(fieldList.get(0));
		
		final IntRect2D oldPartition = partition.getLocalBounds();
		final int oldPID = partition.getPID();

		final Double runtime = Timing.get(Timing.LB_RUNTIME).getMovingAverage(); // used to compute the position of the new centroids
		Timing.start(Timing.LB_OVERHEAD);

		((Partition) partition).balance(runtime, level); // balance the partition moving the centroid for the given level
		MPI.COMM_WORLD.barrier();

		// Raj rewrite
		for (HaloGrid2D field : fieldList)
		{

			ArrayList<Object> migratedAgents = new ArrayList<>();
			HaloGrid2D haloGrid2D = (HaloGrid2D) field;

			// ContinousStorage, do we need its own case anymore? We may be able to combine with else code.
			if (haloGrid2D.getStorage() instanceof ContinuousStorage)
			{

				ContinuousStorage st = (ContinuousStorage) haloGrid2D.getStorage();
				// for cell
				for (int i = 0; i < st.storage.length; i++)
				{
					// don't bother with situations where no point would be valid
					IntRect2D storageBound = st.getCellBounds(i);

					// if storageBound entirely in haloGrid localBounds, no need to check
					if (!haloGrid2D.getLocalBounds().contains(storageBound))
					{
						// for agent/entity in cell
						// HashSet agents = new HashSet(((HashMap) st.storage[i].clone()).values());
						// clones to avoid ConcurrentModificationException
						HashSet agents = new HashSet(((HashMap) st.storage[i]).values());

						for (Object a : agents)
						{
							Double2D loc = st.getObjectLocation((DObject) a);

							if (a instanceof Stopping && !migratedAgents.contains(a) && oldPartition.contains(loc)
									&& !partition.getLocalBounds().contains(loc))
							{
								final int locToP = partition.toPartitionPID(loc); // we need to use this, not toP

								Stopping stopping = ((Stopping) a);
								Stoppable stoppable = stopping.getStoppable();

								// stop agent in schedule, then migrate it
								if (stopping.getStoppable() instanceof DistributedTentativeStep)
								{
									DistributedTentativeStep step = (DistributedTentativeStep) stoppable;
									stoppable.stop();
									transporter.transport((DObject)stopping, locToP, loc, ((HaloGrid2D) field).getFieldIndex(), step.getOrdering(), step.getTime());

								}

<<<<<<< HEAD
	// for communicating global variables (usually best) at each time step
	// takes set of variables from each partition, picks the best from them in some
	// way, then distributes the best back to each partition.
	// To use, user must implement getPartitionGlobals, arbitrateGlobals, and setGlobals in subclass
	// this method is called every "updateGlobalsInterval" steps, which is a field that can be changed by user
	// Example: DPSO has a best fitness score and an x and y associated with that score
	// 1) gather each best score and corresponding x and y from each partition (gatherGlobals())
	// 2) arbitrate (pick the best score and its x and y out of the partition candidates (arbitrateGlobals)
	// 3) distributed the winner back to each partition, each partition keeps track of the global
	void updateGlobals()
	{
		
		if (schedule.getSteps() > 0 && (schedule.getSteps() % updateGlobalsInterval == 0)) {
			Serializable[] g = null;
=======
								// stop agent in schedule, then migrate it
								else if (stopping.getStoppable() instanceof DistributedIterativeRepeat)
								{
									final DistributedIterativeRepeat step = (DistributedIterativeRepeat) stopping.getStoppable();
									stoppable.stop();
									transporter.transport((DObject)stopping, locToP, loc, ((HaloGrid2D) field).getFieldIndex(), step.getOrdering(), step.getTime(), step.getInterval());
								}
>>>>>>> bcdff491

								// keeps track of agents being moved so not added again
								migratedAgents.add(a);
								System.out.println("PID: " + partition.getPID() + " processor " + oldPID + " move " + a
										+ " from " + loc + " to processor " + locToP);
								// here the agent is removed from the old location TOCHECK!!!
							}

<<<<<<< HEAD
				if (partition.isRootProcessor())
				{
					g = arbitrateGlobals(gg);
=======
							// not stoppable (transport a double or something) transporter call transportObject?
							else if (oldPartition.contains(loc) && !partition.getLocalBounds().contains(loc))
							{
								final int locToP = partition.toPartitionPID(loc); // we need to use this, not toP
								transporter.transport((DObject) a, locToP, loc, ((HaloGrid2D) field).getFieldIndex());
							}
						}
					}
>>>>>>> bcdff491
				}
			}

			// other types of storage
			else
			{
				GridStorage st = ((HaloGrid2D) field).getStorage();

				// go by point here
				for (Int2D p : oldPartition.getPointList()) //should we ignore halobound here?
					{
					
					// check if the new partition contains the point
					if (!partition.getLocalBounds().contains(p))
					{
						final int toP = partition.toPartitionPID(p);

						Serializable aList = st.getAllObjects(p);

						if (aList != null)
						{

							// go backwards, so removing is safe
							for (int i = ((ArrayList<Serializable>) aList).size() - 1; i >= 0; i--)
							{
								Serializable a = ((ArrayList<Serializable>) aList).get(i);
																
								// if a is stoppable
								if (a != null && a instanceof Stopping && !migratedAgents.contains(a) && oldPartition.contains(p) && !partition.getLocalBounds().contains(p))
								{
									DSteppable stopping = ((DSteppable) a);
									Stoppable stoppable = (Stoppable)(stopping.getStoppable());
									
								// stop agent in schedule, then migrate it
								if (stoppable instanceof DistributedTentativeStep)
									{
									DistributedTentativeStep step = (DistributedTentativeStep) stoppable;
									stoppable.stop();
									transporter.transport(stopping, toP, p, ((HaloGrid2D) field).getFieldIndex(), step.getOrdering(), step.getTime());
									}

<<<<<<< HEAD
		return null;
	}
	
	
	
	// should be implemented by the subclass to use.  See DPSO for an example.
	protected Serializable[] arbitrateGlobals(ArrayList<Serializable[]> gg)
	{
        return null;

=======
									// stop and migrate
								else if (stoppable instanceof DistributedIterativeRepeat)
									{
									final DistributedIterativeRepeat step = (DistributedIterativeRepeat) stopping.getStoppable();
									stoppable.stop();
									transporter.transport(stopping, toP, p, ((HaloGrid2D) field).getFieldIndex(), step.getOrdering(), step.getTime(), step.getInterval());
									}

									migratedAgents.add(stopping);

									// here the agent is removed from the old location TOCHECK!!!
									// haloGrid2D.removeLocal(p, stopping.ID());
									
									st.removeObject(p, stopping.ID());
								}

								// not stoppable (transport a double or something) transporter call transportObject?
								else if (oldPartition.contains(p) && !partition.getLocalBounds().contains(p) && !migratedAgents.contains(a))
								{
									transporter.transport(a, toP, p,((HaloGrid2D) field).getFieldIndex());
								}
								else
								{
									System.out.println(a + " not moved over");
								}
							}
						}
					}
				}
			}
		}
		MPI.COMM_WORLD.barrier();
		Timing.stop(Timing.LB_OVERHEAD);
>>>>>>> bcdff491
	}






	////// GUNK





	
	//testing method: counts agents in each storage (not in halo) and sums them.  Should remain constant!
	int countTotalAgents(HaloGrid2D field) 
	{
		int total = 0;

		try {
			//System.out.println(partition.getPID()+"-----");
			int count = countLocal(field);
			ArrayList<Integer> counts = MPIUtil.gather(partition, count, 0);
		
			for (Integer c: counts) {
				total = total + c;
			}
		}
		
		catch (Exception e) {
		}
		
		return total;

	}
	
	protected int countLocal(HaloGrid2D field) 
	{

		int count = 0;

		// ContinousStorage, do we need its own case anymore? We may be able to combine with else code.
		if (field.getStorage() instanceof ContinuousStorage)
		{

			ContinuousStorage st = (ContinuousStorage) field.getStorage();
			// for cell
			for (int i = 0; i < st.storage.length; i++)
			{
				HashSet agents = new HashSet(((HashMap) st.storage[i]).values());

				for (Object a : agents) 
				{
					Double2D loc = st.getObjectLocation((DObject) a);
					
					if (partition.getLocalBounds().contains(loc)) 
					{
						count = count + 1;
					}

				}
			}
		}
		else 
		{
			GridStorage st = field.getStorage();

			// go by point here
			for (Int2D p : st.getShape().getPointList())
			{
				
				// check if the partition contains the point
				if (partition.getLocalBounds().contains(p))
				{

					Serializable aList = st.getAllObjects(p);

					if (aList != null)
					{
						count = count + ((ArrayList<Serializable>) aList).size();
					}
				}
			}
		}
		
		return count;
		
	}
	

	

	
	/*
	public static void loc_disagree(Int2D p, DHeatBug h, Partition p2, String s)
	{
		
		Int2D hLoc = new Int2D(h.loc_x, h.loc_y);
		
		int newPx = p.x;
		int newPy = p.y;
		

		
		Int2D newP = new Int2D(newPx, newPy);
		//System.out.println(s+" "+h +" hLoc "+hLoc+" p "+ p );
		
		if (!newP.equals(hLoc))
		{
			
			
			
			System.out.println(s+" loc disagree "+h+" hLoc "+hLoc+" p "+ p + " "+p2.getLocalBounds());
			System.exit(-1);
		}
		
	}
    */




	//// DO WE NEED THE LOGGER ANY MORE?

	static void initRemoteLogger(final String loggerName, final String logServAddr, final int logServPort)
			throws IOException
	{
		final SocketHandler sh = new SocketHandler(logServAddr, logServPort);
		sh.setLevel(Level.ALL);
		sh.setFormatter(new java.util.logging.Formatter()
		{
			public String format(final LogRecord rec)
			{
				return String.format("[%s][%s][%s:%s][%-7s]\t %s",
						new SimpleDateFormat("MM-dd-YYYY HH:mm:ss.SSS").format(new Date(rec.getMillis())),
						rec.getLoggerName(), rec.getSourceClassName(), rec.getSourceMethodName(),
						rec.getLevel().getLocalizedName(), rec.getMessage());
			}
		});
		DSimState.logger = Logger.getLogger(loggerName);
		DSimState.logger.setUseParentHandlers(false);
		DSimState.logger.setLevel(Level.ALL);
		DSimState.logger.addHandler(sh);
	}

	static void initLocalLogger(final String loggerName)
	{
		DSimState.logger = Logger.getLogger(loggerName);
		DSimState.logger.setLevel(Level.ALL);
		DSimState.logger.setUseParentHandlers(false);

		final ConsoleHandler handler = new ConsoleHandler();
		handler.setFormatter(new java.util.logging.Formatter()
		{
			public synchronized String format(final LogRecord rec)
			{
				return String.format("[%s][%-7s] %s%n",
						new SimpleDateFormat("MM-dd-YYYY HH:mm:ss.SSS").format(new Date(rec.getMillis())),
						rec.getLevel().getLocalizedName(), rec.getMessage());
			}
		});
		DSimState.logger.addHandler(handler);
	}
	
}<|MERGE_RESOLUTION|>--- conflicted
+++ resolved
@@ -1030,22 +1030,7 @@
 
 								}
 
-<<<<<<< HEAD
-	// for communicating global variables (usually best) at each time step
-	// takes set of variables from each partition, picks the best from them in some
-	// way, then distributes the best back to each partition.
-	// To use, user must implement getPartitionGlobals, arbitrateGlobals, and setGlobals in subclass
-	// this method is called every "updateGlobalsInterval" steps, which is a field that can be changed by user
-	// Example: DPSO has a best fitness score and an x and y associated with that score
-	// 1) gather each best score and corresponding x and y from each partition (gatherGlobals())
-	// 2) arbitrate (pick the best score and its x and y out of the partition candidates (arbitrateGlobals)
-	// 3) distributed the winner back to each partition, each partition keeps track of the global
-	void updateGlobals()
-	{
-		
-		if (schedule.getSteps() > 0 && (schedule.getSteps() % updateGlobalsInterval == 0)) {
-			Serializable[] g = null;
-=======
+
 								// stop agent in schedule, then migrate it
 								else if (stopping.getStoppable() instanceof DistributedIterativeRepeat)
 								{
@@ -1053,7 +1038,6 @@
 									stoppable.stop();
 									transporter.transport((DObject)stopping, locToP, loc, ((HaloGrid2D) field).getFieldIndex(), step.getOrdering(), step.getTime(), step.getInterval());
 								}
->>>>>>> bcdff491
 
 								// keeps track of agents being moved so not added again
 								migratedAgents.add(a);
@@ -1062,11 +1046,6 @@
 								// here the agent is removed from the old location TOCHECK!!!
 							}
 
-<<<<<<< HEAD
-				if (partition.isRootProcessor())
-				{
-					g = arbitrateGlobals(gg);
-=======
 							// not stoppable (transport a double or something) transporter call transportObject?
 							else if (oldPartition.contains(loc) && !partition.getLocalBounds().contains(loc))
 							{
@@ -1075,7 +1054,6 @@
 							}
 						}
 					}
->>>>>>> bcdff491
 				}
 			}
 
@@ -1117,18 +1095,7 @@
 									transporter.transport(stopping, toP, p, ((HaloGrid2D) field).getFieldIndex(), step.getOrdering(), step.getTime());
 									}
 
-<<<<<<< HEAD
-		return null;
-	}
-	
-	
-	
-	// should be implemented by the subclass to use.  See DPSO for an example.
-	protected Serializable[] arbitrateGlobals(ArrayList<Serializable[]> gg)
-	{
-        return null;
-
-=======
+
 									// stop and migrate
 								else if (stoppable instanceof DistributedIterativeRepeat)
 									{
@@ -1162,7 +1129,6 @@
 		}
 		MPI.COMM_WORLD.barrier();
 		Timing.stop(Timing.LB_OVERHEAD);
->>>>>>> bcdff491
 	}
 
 
