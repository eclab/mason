/*
  Copyright 2019 by Sean Luke and George Mason University
  Licensed under the Academic Free License version 3.0
  See the file "LICENSE" for more information
 */

package sim.engine;

import java.io.*;
import java.rmi.*;
import java.text.*;
import java.util.*;
import java.util.logging.*;
import ec.util.*;
import mpi.*;
import sim.engine.transport.*;
import sim.field.*;
import sim.field.partitioning.*;
import sim.field.storage.*;
import sim.util.*;
import sim.engine.rmi.*;
import sim.app.dheatbugs.DHeatBug;
import sim.display.*;

/**
 * Analogous to Mason's SimState. This class represents the entire distributed simulation.
 * 
 * A Distributed Mason model will be implemented by extending this class and overriding the start and startRoot methods. The model
 * must also implement a main method calling doLoopDistributed method from this class.
 *
 */
public class DSimState extends SimState
{
	private static final long serialVersionUID = 1L;

	// Our PID
	static int pid = -1;

	// Is the model running in multithreaded mode? This is used to allocate DObject
	// IDs efficiently.
	static boolean multiThreaded = false;
	// Have we set up the multiThreaded variable yet?
	static boolean multiThreadedSet = false;

	// Logger for debugging
	static Logger logger;

	/** The Partition of the DSimState */
	protected QuadTreePartition partition;
	/** The DSimState's TransporterMPI interface */
	protected TransporterMPI transporter;
	HashMap<String, Serializable> rootInfo = null;
	HashMap<String, Serializable>[] init = null;

	// The statistics queue lock
	final Object statLock = new Object[0];
	// The statistics queue
	ArrayList<Stat> statList = new ArrayList<>();
	public boolean recordStats = false;

	// The debug queue lock
	final Object debugStatLock = new Object[0];
	// The debug queue
	ArrayList<Stat> debugList = new ArrayList<>();
	public boolean recordDebug = false;

	// The RemoteProcessor interface for communicating via RMI
	RemoteProcessor processor;

	// A list of all fields in the Model. Any HaloField that is created will
	// register itself here.
	// Not to be confused with the DRegistry.
	ArrayList<HaloGrid2D<?, ?>> fieldList;

	// The RMI registry
	protected DRegistry registry;

	// FIXME: what is this for?
	protected boolean withRegistry;

	// The number of steps between load balances
	protected int balanceInterval = 100;
	// The current balance level FIXME: This looks primitive, and also requires that
	// be properly in sync
	int balancerLevel;

	/**
	 * Builds a new DSimState with the given random number SEED, the WIDTH and HEIGIHT of the entire model (not just the
	 * partition), and the AREA OF INTEREST (AOI) for the halo field
	 */
	public DSimState(long seed, int width, int height, int aoi)
	{
		super(seed, new MersenneTwisterFast(seed), new DistributedSchedule());
		this.partition = new QuadTreePartition(width, height, true, aoi);
		partition.initialize();
		balancerLevel = ((QuadTreePartition) partition).getQt().getDepth() - 1;
		transporter = new TransporterMPI(partition);
		fieldList = new ArrayList<>();
		rootInfo = new HashMap<>();
		withRegistry = false;
	}

	public DSimState(long seed, int width, int height, int aoi, boolean isToroidal)
	{
		super(seed, new MersenneTwisterFast(seed), new DistributedSchedule());
		this.partition = new QuadTreePartition(width, height, isToroidal, aoi);
		partition.initialize();
		balancerLevel = ((QuadTreePartition) partition).getQt().getDepth() - 1;
		transporter = new TransporterMPI(partition);
		fieldList = new ArrayList<>();
		rootInfo = new HashMap<>();
		withRegistry = false;
	}	
	
	
	// loads and stores the pid.
	// Only call this after COMM_WORLD has been set up.
	static void loadPID()
	{
		try
		{
			pid = MPI.COMM_WORLD.getRank();
		}
		catch (MPIException ex)
		{
			throw new RuntimeException(ex);
		}
	}

	/**
	 * Only call this method after COMM_WORLD has been setup. </br>
	 * It's safe to call it in the start method and after.
	 * 
	 * @return Current pid
	 */
	public static final int getPID()
	{
		if (pid == -1)
		{
			loadPID();
		}
		return pid;
	}

	/**
	 * Returns whether the DSimState is assuming that you may be allocating DObjects in a multithreaded environment. In general
	 * you should try to run in single-threaded mode, it will cause far fewer headaches.
	 */
	public static boolean isMultiThreaded()
		{
		return multiThreaded;
		}

	/**
	 * Sets whether the DSimState is assuming that you may be allocating DObjects in a multithreaded environment. In general you
	 * should try to run in single-threaded mode, it will cause far fewer headaches. </br>
	 * To set multiThreaded add the following line to the top of your simulation - </br>
	 * 
	 * static { DSimState.setMultiThreaded(true); }
	 * 
	 * @param multi
	 */
	public static void setMultiThreaded(boolean multi)
	{
		if (!multiThreadedSet)
		{
			multiThreaded = multi;
			multiThreadedSet = true;
		}
		else
			throw new RuntimeException("multiThreaded(...) may only be called once.");
	}

	/**
	 * All HaloFields register themselves here.<br>
	 * Do not call this method explicitly, it's called in the HaloField constructor
	 *
	 * @param haloField
	 * @return index of the field
	 */
	public int registerField(final HaloGrid2D<?, ?> halo)
	{
		// Must be called in a deterministic manner
		final int index = fieldList.size();
		fieldList.add(halo);
		return index;
	}

	/**
	 * Calls Sync on all the fields
	 *
	 * @throws MPIException
	 * @throws RemoteException
	 */
	void syncFields() throws MPIException, RemoteException
	{
		
		for (Synchronizable field : fieldList) {
		     ((HaloGrid2D) field).loc_disagree_all_points("sf1");
		}
		
		for (final Synchronizable haloField : fieldList)
			haloField.syncHalo();
	}

	void syncRemoveAndAdd() throws MPIException, RemoteException
	{
		for (final HaloGrid2D<?, ?> haloField : fieldList)
			haloField.syncRemoveAndAdd();
	}

	/**
	 * This method is called immediately before after the schedule. At present it is empty. Nonetheless, if you override this
	 * method, you absolutely need to call super.postSchedule() first.
	 */
	public void postSchedule()
	{
		// does nothing
	}

	/**
	 * This method is called immediately before stepping the schedule, and it handles all the partition-to-partition transfer and
	 * communication between steps. If you override this method, you absolutely need to call super.preSchedule() first.
	 */
	public void preSchedule()
	{
		Timing.stop(Timing.LB_RUNTIME);
		Timing.start(Timing.MPI_SYNC_OVERHEAD);
<<<<<<< HEAD
		try
		{
=======
		
		for (Synchronizable field : fieldList) {
		     ((HaloGrid2D) field).loc_disagree_all_points("accelgor");
		}
		
		try {
>>>>>>> 9f80ff8a
			// Wait for all agents globally to stop moving
			MPI.COMM_WORLD.barrier();

			// give time for Visualizer
			try
			{
				processor.unlock();
				processor.lock();
			}
			catch (RemoteException e1)
			{
				throw new RuntimeException(e1);
			}

			// Sync all the Remove and Add queues for RMI
			syncRemoveAndAdd();
			
			for (Synchronizable field : fieldList) {
			     ((HaloGrid2D) field).loc_disagree_all_points("liepard");
			}
			
			transporter.sync();
			
			for (Synchronizable field : fieldList) {
			     ((HaloGrid2D) field).loc_disagree_all_points("ninetlaes");
			}

			if (withRegistry)
			{
				// All nodes have finished the synchronization and can unregister exported objects.
				MPI.COMM_WORLD.barrier();

				// After the synchronization we can unregister migrated object!
				// remove exported-migrated object from local node
				for (String mo : DRegistry.getInstance().getMigratedNames())
				{
					try
					{
						DRegistry.getInstance().unRegisterObject(mo);
					}
					catch (NotBoundException e)
					{
						e.printStackTrace();
					}
				}
				DRegistry.getInstance().clearMigratedNames();
				MPI.COMM_WORLD.barrier();
			}
		}
		catch (ClassNotFoundException | MPIException | IOException e)
		{
			throw new RuntimeException(e);
		}
		
		for (Synchronizable field : fieldList) {
		     ((HaloGrid2D) field).loc_disagree_all_points("ps_before");
		}

		for (final PayloadWrapper payloadWrapper : transporter.objectQueue)
		{
			/*
			 * Assumptions about what is to be added to the field using addToField method rely on the fact that the wrapper
			 * classes are not directly used By the modelers
			 *
			 * In case of IterativeRepeat step is added to the field. For PayloadWrapper we add agent and, for all other cases we
			 * add the object itself to the field
			 *
			 * Improperly using the wrappers and/or fieldIndex will cause Class cast exceptions to be thrown
			 */

			if (payloadWrapper.fieldIndex >= 0)
			{
				// add the object to the field
				fieldList.get(payloadWrapper.fieldIndex).addPayload(payloadWrapper);
				
				if (payloadWrapper.payload instanceof DHeatBug) {
					DSimState.loc_disagree((Int2D)payloadWrapper.loc, (DHeatBug)payloadWrapper.payload, this.partition, "preschedule");
				}
			}

			if (payloadWrapper.payload instanceof DistributedIterativeRepeat)
			{
				final DistributedIterativeRepeat iterativeRepeat = (DistributedIterativeRepeat) payloadWrapper.payload;

				// TODO: how to schedule for a specified time?
				// Not adding it to specific time because we get an error -
				// "the time provided (-1.0000000000000002) is < EPOCH (0.0)"

				Stopping stopping = iterativeRepeat.getSteppable();
				stopping.setStoppable(
						schedule.scheduleRepeating(stopping, iterativeRepeat.getOrdering(), iterativeRepeat.interval));
			}
			else if (payloadWrapper.payload instanceof AgentWrapper)
			{
				final AgentWrapper agentWrapper = (AgentWrapper) payloadWrapper.payload;

				if (withRegistry)
				{
					if (agentWrapper.getExportedName() != null)
					{
						try
						{
							DRegistry.getInstance().registerObject(agentWrapper.getExportedName(),
									(Remote) agentWrapper.agent);
						}
						catch (RemoteException e)
						{
							e.printStackTrace();
						}
					}
				}
				if (agentWrapper.time < 0)
					schedule.scheduleOnce(agentWrapper.agent, agentWrapper.ordering);
				else
					schedule.scheduleOnce(agentWrapper.time, agentWrapper.ordering, agentWrapper.agent);
			}
		}

		transporter.objectQueue.clear();

		// Wait that all nodes have registered their new objects in the distributed
		// registry.
		try
		{
			MPI.COMM_WORLD.barrier();
			
			for (Synchronizable field : fieldList) {
			     ((HaloGrid2D) field).loc_disagree_all_points("ps");
			}
			syncFields();
		}
		catch (MPIException | RemoteException e)
		{
			e.printStackTrace();
		}

		Timing.stop(Timing.MPI_SYNC_OVERHEAD);
		loadBalance();

	}

	void loadBalance()
	{
		/*
		 * Check if it's time to run load balance based on the balanceInterval defined
		 */
		if (schedule.getSteps() > 0 && (schedule.getSteps() % balanceInterval == 0))
		{
			try
			{
				// Balance the partitions for the given level migrating the agents
				balancePartitions(balancerLevel);

				try
				{
					// Synchronize all objects and agents.
					for (Synchronizable field : fieldList) {
					     ((HaloGrid2D) field).loc_disagree_all_points("lb1");
					}

					transporter.sync();
					
					for (Synchronizable field : fieldList) {
					     ((HaloGrid2D) field).loc_disagree_all_points("lb2");
					}
					
					
				}
				catch (ClassNotFoundException | IOException e1)
				{
					throw new RuntimeException(e1);
				}

				// being transported from elsewhere, needs to be added to this partition's
				// HaloGrid and schedule
				for (final PayloadWrapper payloadWrapper : transporter.objectQueue)
				{

					/*
					 * Assumptions about what is to be added to the field using addToField method rely on the fact that the
					 * wrapper classes are not directly used By the modelers
					 *
					 * In case of IterativeRepeat step is added to the field. For PayloadWrapper we add agent and, for all other
					 * cases we add the object itself to the field
					 *
					 * Improperly using the wrappers and/or fieldIndex will cause Class cast exceptions to be thrown
					 */

					// add payload into correct HaloGrid
					if (payloadWrapper.fieldIndex >= 0)
					{
						// add the object to the field
						fieldList.get(payloadWrapper.fieldIndex).addPayload(payloadWrapper);
						//verify it was added to the correct location!
						

					}
					
					
					if (payloadWrapper.payload instanceof DHeatBug) {
						System.out.println((DHeatBug)payloadWrapper.payload+" loaded in");
						System.exit(-1);
						DSimState.loc_disagree((Int2D)payloadWrapper.loc, (DHeatBug)payloadWrapper.payload, this.partition, "rrr");
					}	
					
					if (payloadWrapper.payload instanceof DistributedIterativeRepeat) {
						System.out.println(" loaded in");
						Stopping sss = ((DistributedIterativeRepeat) payloadWrapper.payload).getSteppable();
						
						DSimState.loc_disagree((Int2D)payloadWrapper.loc, (DHeatBug)sss, this.partition, "rrr2");
						//System.exit(-1);

					
					}
					

					// DistributedIterativeRepeat
					if (payloadWrapper.payload instanceof DistributedIterativeRepeat)
					{
						final DistributedIterativeRepeat iterativeRepeat = (DistributedIterativeRepeat) payloadWrapper.payload;

						// TODO: how to schedule for a specified time?
						// Not adding it to specific time because we get an error -
						// "the time provided (-1.0000000000000002) is < EPOCH (0.0)"

						// add back to schedule
						Stopping stopping = iterativeRepeat.getSteppable();
						stopping.setStoppable(schedule.scheduleRepeating(stopping, iterativeRepeat.getOrdering(),
								iterativeRepeat.interval));

					}
					else if (payloadWrapper.payload instanceof AgentWrapper)
					{
						final AgentWrapper agentWrapper = (AgentWrapper) payloadWrapper.payload;

						// I am currently unclear on how this works
						if (withRegistry)
						{
							if (agentWrapper.getExportedName() != null)
							{
								try
								{
									DRegistry.getInstance().registerObject(agentWrapper.getExportedName(),
											(Remote) agentWrapper.agent);
								}
								catch (RemoteException e)
								{
									e.printStackTrace();
								}
							}
						}

						// add back to schedule
						if (agentWrapper.time < 0)
							schedule.scheduleOnce(agentWrapper.agent, agentWrapper.ordering);
						else
							schedule.scheduleOnce(agentWrapper.time, agentWrapper.ordering, agentWrapper.agent);
					}
					
					if (payloadWrapper.payload instanceof DHeatBug) {
						DSimState.loc_disagree((Int2D)payloadWrapper.loc, (DHeatBug)payloadWrapper.payload, this.partition, "rrr2");
					}
				}

				for (Synchronizable field : fieldList) {
				     ((HaloGrid2D) field).loc_disagree_all_points("lb3");
				}
				
				// Wait that all nodes have registered their new objects in the distributed registry.
				try
				{
					MPI.COMM_WORLD.barrier();
					
					//for (Synchronizable field : fieldList) {
					//     ((HaloGrid2D) field).loc_disagree_all_points("lb4");
					//}
					
					syncFields();
				}
				catch (MPIException e)
				{
					throw new RuntimeException(e);
				}

				// clear queue
				transporter.objectQueue.clear();

			}
			catch (MPIException | RemoteException e)
			{
				throw new RuntimeException(e);
			}

			// I'm not sure about this bit exactly
			if (balancerLevel != 0)
				balancerLevel--;
			else
				balancerLevel = ((QuadTreePartition) partition).getQt().getDepth() - 1;
			try
			{
				MPI.COMM_WORLD.barrier();
			}
			catch (MPIException e)
			{
				throw new RuntimeException(e);
			}
		}
		
		//for (Synchronizable field : fieldList) {
		//     ((HaloGrid2D) field).loc_disagree_all_points("lb5");
		//}
	}

	/*
	 * Balance the partition for the given level by moving the agent according to the new shape (new centroid). Takes all the
	 * agents inside the partition before the balance, clones them and moves them to the new location. Then the moved agents are
	 * removed from the old partition.
	 */
	void balancePartitions(int level) throws MPIException
	{
		System.out.println("balancing");
		
		final IntRect2D old_partition = partition.getLocalBounds();
		final int old_pid = partition.getPID();

		final Double runtime = Timing.get(Timing.LB_RUNTIME).getMovingAverage(); // used to compute the position of the new
																					// centroids
		Timing.start(Timing.LB_OVERHEAD);

		((QuadTreePartition) partition).balance(runtime, level); // balance the partition moving the centroid for the given level
		MPI.COMM_WORLD.barrier();

		// Raj rewrite
		for (Synchronizable field : fieldList)
		{
			//((HaloGrid2D) field).loc_disagree_all_points("bp1");

			
			ArrayList<Object> migratedAgents = new ArrayList<>();
			HaloGrid2D haloGrid2D = (HaloGrid2D) field;

			// ContinousStorage, do we need its own case anymore? We may be able to combine with else code.
			if (haloGrid2D.getStorage() instanceof ContinuousStorage)
			{

				ContinuousStorage st = (ContinuousStorage) haloGrid2D.getStorage();
				// for cell
				for (int i = 0; i < st.storage.length; i++)
				{
					// don't bother with situations where no point would be valid
					IntRect2D storage_bound = st.getCellBounds(i);

					// if storage_bound entirely in haloGrid localBounds, no need to check
					if (!haloGrid2D.getLocalBounds().contains(storage_bound))
					{
						// for agent/entity in cell
						// HashSet agents = new HashSet(((HashMap) st.storage[i].clone()).values());
						// clones to avoid ConcurrentModificationException
						HashSet agents = new HashSet(((HashMap) st.storage[i]).values());

						for (Object a : agents)
						{
							Double2D loc = st.getObjectLocation((DObject) a);

							if (a instanceof Stopping && !migratedAgents.contains(a) && old_partition.contains(loc)
									&& !partition.getLocalBounds().contains(loc))
							{
								final int locToP = partition.toPartitionPID(loc); // we need to use this, not toP

								Stopping stopping = ((Stopping) a);

								// stop agent in schedule, then migrate it
								if (stopping.getStoppable() instanceof TentativeStep)
								{
									try
									{
										stopping.getStoppable().stop();

										transporter.migrateAgent((Stopping) a, locToP, loc,
												((HaloGrid2D) field).getFieldIndex());

									}
									catch (Exception e)
									{
										System.out.println("PID: " + partition.getPID() + " exception on " + a);
									}

								}

								// stop agent in schedule, then migrate it
								if (stopping.getStoppable() instanceof IterativeRepeat)
								{
									final IterativeRepeat iterativeRepeat = (IterativeRepeat) stopping.getStoppable();
									final DistributedIterativeRepeat distributedIterativeRepeat = new DistributedIterativeRepeat(
											stopping,
											iterativeRepeat.getTime(), iterativeRepeat.getInterval(),
											iterativeRepeat.getOrdering());

									transporter.migrateRepeatingAgent(distributedIterativeRepeat, locToP, loc,
											((HaloGrid2D) field).getFieldIndex());

									iterativeRepeat.stop();
								}

								// keeps track of agents being moved so not added again
								migratedAgents.add(a);
								System.out.println("PID: " + partition.getPID() + " processor " + old_pid + " move " + a
										+ " from " + loc + " to processor " + locToP);
								// here the agent is removed from the old location TOCHECK!!!
							}

							// not stoppable (transport a double or something) transporter call transportObject?
							else if (old_partition.contains(loc) && !partition.getLocalBounds().contains(loc))
							{
								final int locToP = partition.toPartitionPID(loc); // we need to use this, not toP
								transporter.transportObject((Serializable) a, locToP, loc, ((HaloGrid2D) field).getFieldIndex());
							}
						}
					}
				}
			}

			// other types of storage
			else
			{
				GridStorage st = ((HaloGrid2D) field).getStorage();

				// go by point here
<<<<<<< HEAD
				for (Int2D p : old_partition.getPointList()) //should we ignore halobound here?
					{

=======
				for (Int2D p : old_partition.getPointList()) { //should we ignore halobound here?
					
>>>>>>> 9f80ff8a
					// check if the new partition contains the point
					if (!partition.getLocalBounds().contains(p))
					{
						final int toP = partition.toPartitionPID(p);

						Serializable a_list = st.getAllObjects(p);

						if (a_list != null)
						{

							/*
							 * ArrayList<Serializable> a_list_copy = new ArrayList(); for (int i = 0; i < ((ArrayList)
							 * a_list).size(); i++) { Serializable a = ((ArrayList<Serializable>) a_list).get(i);
							 * a_list_copy.add(a); }
							 * 
							 * 
							 * for (int i = 0; i < a_list_copy.size(); i++) {
							 * 
							 * Serializable a = a_list_copy.get(i);
							 */

							// go backwards, so removing is safe
							for (int i = ((ArrayList<Serializable>) a_list).size() - 1; i >= 0; i--)
							{
								Serializable a = ((ArrayList<Serializable>) a_list).get(i);
								
								
								
								if (a instanceof DHeatBug)
								{
									//DSimState.loc_disagree(p, (DHeatBug)a, this.partition, "loadBalance");
									
									if (((DSteppable)a).isStopped())
									{
										System.out.println("a is stopped already!");
										System.exit(-1);
									}
								}
								

								
								
								// if a is stoppable
								if (a != null && a instanceof Stopping && !migratedAgents.contains(a)
										&& old_partition.contains(p) && !partition.getLocalBounds().contains(p))
								{
									DSteppable stopping = ((DSteppable) a);
									
									

									// stop and migrate
									if (stopping.getStoppable() instanceof TentativeStep)
									{
										stopping.getStoppable().stop();
										transporter.migrateAgent(stopping, toP, p,
												((HaloGrid2D) field).getFieldIndex());
									}

									// stop and migrate
									if (stopping.getStoppable() instanceof IterativeRepeat)
									{
										final IterativeRepeat iterativeRepeat = (IterativeRepeat) stopping
												.getStoppable();
										iterativeRepeat.stop();
										final DistributedIterativeRepeat distributedIterativeRepeat = new DistributedIterativeRepeat(
												stopping, iterativeRepeat.getTime(), iterativeRepeat.getInterval(),
												iterativeRepeat.getOrdering());
										transporter.migrateRepeatingAgent(distributedIterativeRepeat, toP, p,
												((HaloGrid2D) field).getFieldIndex());
									}

									migratedAgents.add(stopping);
									System.out.println(
											"PID: " + partition.getPID() + " processor " + old_pid + " move " + stopping
													+ " from " + p + " (point " + p + ") to processor " + toP+ " "+partition.getLocalBounds(toP)+" "+((DHeatBug)stopping).loc_x+" "+((DHeatBug)stopping).loc_y);

									// here the agent is removed from the old location TOCHECK!!!
									// haloGrid2D.removeLocal(p, stopping.ID());
									
									st.removeObject(p, stopping.ID());
									
						
									



								}

								// not stoppable (transport a double or something) transporter call transportObject?
								else if (old_partition.contains(p) && !partition.getLocalBounds().contains(p) && !migratedAgents.contains(a))
								{
									transporter.transportObject((Serializable) a, toP, p,
											((HaloGrid2D) field).getFieldIndex());
								}

								else
								{
									System.out.println(a + " not moved over");
								}
							}
						}
					}
				}
				
				//((HaloGrid2D) field).loc_disagree_all_points("bp3");


			}
		}
		MPI.COMM_WORLD.barrier();
		Timing.stop(Timing.LB_OVERHEAD);
		
		//System.out.println("done balancing");


	}

	static void initRemoteLogger(final String loggerName, final String logServAddr, final int logServPort)
			throws IOException
	{
		final SocketHandler sh = new SocketHandler(logServAddr, logServPort);
		sh.setLevel(Level.ALL);
		sh.setFormatter(new java.util.logging.Formatter()
		{
			public String format(final LogRecord rec)
			{
				return String.format("[%s][%s][%s:%s][%-7s]\t %s",
						new SimpleDateFormat("MM-dd-YYYY HH:mm:ss.SSS").format(new Date(rec.getMillis())),
						rec.getLoggerName(), rec.getSourceClassName(), rec.getSourceMethodName(),
						rec.getLevel().getLocalizedName(), rec.getMessage());
			}
		});
		DSimState.logger = Logger.getLogger(loggerName);
		DSimState.logger.setUseParentHandlers(false);
		DSimState.logger.setLevel(Level.ALL);
		DSimState.logger.addHandler(sh);
	}

	static void initLocalLogger(final String loggerName)
	{
		DSimState.logger = Logger.getLogger(loggerName);
		DSimState.logger.setLevel(Level.ALL);
		DSimState.logger.setUseParentHandlers(false);

		final ConsoleHandler handler = new ConsoleHandler();
		handler.setFormatter(new java.util.logging.Formatter()
		{
			public synchronized String format(final LogRecord rec)
			{
				return String.format("[%s][%-7s] %s%n",
						new SimpleDateFormat("MM-dd-YYYY HH:mm:ss.SSS").format(new Date(rec.getMillis())),
						rec.getLevel().getLocalizedName(), rec.getMessage());
			}
		});
		DSimState.logger.addHandler(handler);
	}

	public static final int DEFAULT_TIMING_WINDOW = 20;

	public static void doLoopDistributed(final Class<?> c, final String[] args)
	{
		doLoopDistributed(c, args, DEFAULT_TIMING_WINDOW);
	}

	public static void doLoopDistributed(final Class<?> c, final String[] args, final int window)
	{
		try
		{
			Timing.setWindow(window);
			MPI.Init(args);
			Timing.start(Timing.LB_RUNTIME);

			// Setup Logger
			final String loggerName = String.format("MPI-Job-%d", MPI.COMM_WORLD.getRank());
			final String logServAddr = argumentForKey("-logserver", args);
			final String logServPortStr = argumentForKey("-logport", args);
			if (logServAddr != null && logServPortStr != null)
				try
				{
					initRemoteLogger(loggerName, logServAddr, Integer.parseInt(logServPortStr));
				}
				catch (final IOException e)
				{
					e.printStackTrace();
					System.exit(-1);
				}
			else
				initLocalLogger(loggerName);

			SimState.doLoop(c, args);
			MPI.Finalize();
		}
		catch (MPIException ex)
		{
			throw new RuntimeException(ex);
		}
	}

	/**
	 * Modelers must override this method if they want to add any logic that is unique to the root processor
	 */
	protected void startRoot()
	{
	}

	/**
	 * @return the DRegistry instance, or null if the registry is not available. You can call this method after calling the
	 *         start() method.
	 */
	public DRegistry getDRegistry()
		{
		return registry;
		}

	public void start()
	{
		super.start();
//		RMIProxy.init();

		if (withRegistry)
		{
			/* distributed registry inizialization */
			registry = DRegistry.getInstance();
		}

		try
		{
			processor = new RemoteProcessor(this);
			processor.lock();
			// unlocks in preSchedule
		}
		catch (RemoteException e1)
		{
			throw new RuntimeException(e1);
		}

		try
		{
			syncFields();

			for (final Synchronizable haloField : fieldList)
				haloField.initRemote();

			if (partition.isRootProcessor())
			{
				init = new HashMap[partition.getNumProcessors()];
				for (int i = 0; i < init.length; i++)
					init[i] = new HashMap<String, Serializable>();
				// startRoot(init);
				startRoot();
			}
			// synchronize using one to many communication
			rootInfo = (HashMap<String, Serializable>) MPIUtil.scatter(partition.getCommunicator(), init, 0);

			// schedule a zombie agent to prevent that a processor with no agent is stopped
			// when the simulation is still going on
			schedule.scheduleRepeating(new Stopping()
			{
				public void step(SimState state)
					{
					}

				public Stoppable getStoppable()
					{
					return null;
					}

				public boolean isStopped()
					{
					return false;
					}

				public void setStoppable(Stoppable stop)
					{
					}
			});

			// On all processors, wait for the start to finish
			MPI.COMM_WORLD.barrier();
		}
		catch (final MPIException | RemoteException e)
		{
			e.printStackTrace();
			System.exit(-1);
		}
	}

	/**
	 * @return the partition
	 */
	public QuadTreePartition getPartition()
		{
		return partition;
		}

	/**
	 * @return an arraylist of all the HaloGrid2Ds registered with the SimState
	 */
	public ArrayList<HaloGrid2D<?, ?>> getFieldList()
		{
		return fieldList;
		}

	/*
	 * @return the Transporter
	 */
	public TransporterMPI getTransporter()
		{
		return transporter;
		}

	/**
	 * Distribute the following keyed information from the root to all the nodes. This may be called inside startRoot().
	 */
	public void sendRootInfoToAll(String key, Serializable sendObj)
	{
		for (int i = 0; i < partition.getNumProcessors(); i++)
		{
			init[i].put(key, sendObj);
		}
	}

	/**
	 * Distribute the following keyed information from the root to a specific node (given by the pid). This may be called inside
	 * startRoot().
	 */
	public void sendRootInfoToProcessor(int pid, String key, Serializable sendObj)
		{
		init[pid].put(key, sendObj);
		}

	/**
	 * Extract information set to a processor by the root. This may be called inside start().
	 */
	public Serializable getRootInfo(String key)
		{
		return rootInfo.get(key);
		}

	public void enableRegistry()
		{
		withRegistry = true;
		}

	/**
	 * Log statistics data for this timestep. This data will then be sent to a remote statistics computer.
	 */
	public void addStat(Serializable data)
	{
		synchronized (statLock)
		{
			if (recordStats)
				statList.add(new Stat(data, schedule.getSteps()));
		}
	}

	/**
	 * Log debug statistics data for this timestep. This data will then be sent to a remote statistics computer.
	 */
	public void addDebug(Serializable data)
	{
		synchronized (debugStatLock)
		{
			if (recordDebug)
				debugList.add(new Stat(data, schedule.getSteps()));
		}
	}

	/** Return the current list of logged statistics data and clear it. */
	public ArrayList<Stat> getStatList()
	{
		synchronized (statLock)
		{
			ArrayList<Stat> ret = statList;
			statList = new ArrayList<>();
			return ret;
		}
	}

	/** Return the current list of logged debug statistics data and clear it. */
	public ArrayList<Stat> getDebugList()
	{
		synchronized (debugStatLock)
		{
			ArrayList<Stat> ret = debugList;
			debugList = new ArrayList<>();
			return ret;
		}
	}

	// for communicating global variables (usually best) at each time step
	// takes set of variables from each partition, picks the best from them in some
	// way, then distributes the best back to each partition.
	// Example: DPSO has a best fitness score and an x and y associated with that score
	// 1) gather each best score and corresponding x and y from each parition (gatherGlobals())
	// 2) arbitrate (pick the best score and its x and y out of the partition candidates (arbitrateGlobal)
	// 3) distributed the winner back to each partition, each partition keeps track of the global
	protected void updateGlobal()
	{
		Object[] g = null;

		ArrayList<Object[]> gg = gatherGlobals();

		if (partition.isRootProcessor())
		{
			g = arbitrateGlobal(gg);
		}

		distributeGlobals(g);
	}

	// this one creates the best global out of the globals from each partiton (gg) should override in subclass
	// this version picks based on the highest value of index 0
	// TODO should we make this one throw an exception and force specific agent to implement its own?
	Object[] arbitrateGlobal(ArrayList<Object[]> gg)
	{
		int chosen_index = 0;
		Object chosen_item = gg.get(0)[0];

		double best_val = (double) chosen_item; // make type invariant

		for (int i = 0; i < partition.getNumProcessors(); i++)
		{
			if ((double) gg.get(i)[0] > best_val)
			{
				best_val = (double) gg.get(i)[0];
				chosen_index = i;
			}
		}

		return gg.get(chosen_index);
	}

	// takes the set of globals from each partition the set of variables this is is implemented in getPartitionGlobals(),
	// implemented in the specific subclass
	ArrayList gatherGlobals()
	{
		try
		{
			// call getPartitionGlobals() for each partition
			Object[] g = this.getPartitionGlobals();

			// System.out.println(g[0]+" "+g[1]+" "+g[2]);

			// Object[][] gg = new Object[partition.getNumProcessors()][g.length];

			// partition.getCommunicator().gather(g, 1, MPI.DOUBLE, gg, 1, MPI.DOUBLE, 0); // fix type!
			ArrayList<Object[]> gg = MPIUtil.gather(partition, g, 0);

			return gg;
		}
		catch (Exception e)
		{
			System.out.println("error in gatherGlobals");
			System.out.println(e);
			System.exit(-1);

		}

		return null;
	}

	// after determining the overall global using arbitration, send that one back to each partition
	// uses setPartitionGlobals(), should be implemented in subclass (to match getPartititonGlobals())
	void distributeGlobals(Object[] global)
	{
		// need to do typing
		try
		{
			// partition.getCommunicator().bcast(global, 1, MPI.DOUBLE, 0);
			MPIUtil.bcast(partition, global, 0);
			setPartitionGlobals(global);
		}
		catch (Exception e)
		{

		}
	}

	// implement in subclass
	protected Object[] getPartitionGlobals()
	{
		throw new RuntimeException("getPartitionGlobals() should be implemented in subclass");
	}

	// implement in subclass
	protected void setPartitionGlobals(Object[] o)
	{
		throw new RuntimeException("setPartitionGlobals() should be implemented in subclass");
	}
	
	public static void loc_disagree(Int2D p, DHeatBug h, Partition p2, String s)
	{
		
		Int2D h_loc = new Int2D(h.loc_x, h.loc_y);
		
		int new_px = p.x;
		int new_py = p.y;
		
		/*
		if (new_px < 0) {
			
			new_px = new_px + 100;
		}
		
		if (new_px >= 100) {
			new_px = new_px - 100;
		}
		
		if (new_py < 0) {
			
			new_py = new_py + 100;
		}
		
		if (new_py >= 100) {
			new_py = new_py - 100;
		}
		*/
		
		Int2D new_p = new Int2D(new_px, new_py);
		//System.out.println(s+" "+h +" h_loc "+h_loc+" p "+ p );
		
<<<<<<< HEAD
		if (!p.equals(h_loc))
		{
			System.out.println(s+" loc disagree "+h+" h_loc "+h_loc+" p "+ p + " "+p2.getAllBounds());
=======
		if (!new_p.equals(h_loc)){
			
			
			
			System.out.println(s+" loc disagree "+h+" h_loc "+h_loc+" p "+ p + " "+p2.getLocalBounds());
>>>>>>> 9f80ff8a
			System.exit(-1);
		}
		
	}
	
	

}<|MERGE_RESOLUTION|>--- conflicted
+++ resolved
@@ -195,7 +195,8 @@
 	void syncFields() throws MPIException, RemoteException
 	{
 		
-		for (Synchronizable field : fieldList) {
+		for (Synchronizable field : fieldList)
+		{
 		     ((HaloGrid2D) field).loc_disagree_all_points("sf1");
 		}
 		
@@ -226,17 +227,14 @@
 	{
 		Timing.stop(Timing.LB_RUNTIME);
 		Timing.start(Timing.MPI_SYNC_OVERHEAD);
-<<<<<<< HEAD
+		
+		for (Synchronizable field : fieldList)
+		{
+		     ((HaloGrid2D) field).loc_disagree_all_points("accelgor");
+		}
+		
 		try
 		{
-=======
-		
-		for (Synchronizable field : fieldList) {
-		     ((HaloGrid2D) field).loc_disagree_all_points("accelgor");
-		}
-		
-		try {
->>>>>>> 9f80ff8a
 			// Wait for all agents globally to stop moving
 			MPI.COMM_WORLD.barrier();
 
@@ -254,13 +252,15 @@
 			// Sync all the Remove and Add queues for RMI
 			syncRemoveAndAdd();
 			
-			for (Synchronizable field : fieldList) {
+			for (Synchronizable field : fieldList)
+			{
 			     ((HaloGrid2D) field).loc_disagree_all_points("liepard");
 			}
 			
 			transporter.sync();
 			
-			for (Synchronizable field : fieldList) {
+			for (Synchronizable field : fieldList)
+			{
 			     ((HaloGrid2D) field).loc_disagree_all_points("ninetlaes");
 			}
 
@@ -291,7 +291,8 @@
 			throw new RuntimeException(e);
 		}
 		
-		for (Synchronizable field : fieldList) {
+		for (Synchronizable field : fieldList)
+		{
 		     ((HaloGrid2D) field).loc_disagree_all_points("ps_before");
 		}
 
@@ -312,7 +313,8 @@
 				// add the object to the field
 				fieldList.get(payloadWrapper.fieldIndex).addPayload(payloadWrapper);
 				
-				if (payloadWrapper.payload instanceof DHeatBug) {
+				if (payloadWrapper.payload instanceof DHeatBug)
+				{
 					DSimState.loc_disagree((Int2D)payloadWrapper.loc, (DHeatBug)payloadWrapper.payload, this.partition, "preschedule");
 				}
 			}
@@ -496,12 +498,14 @@
 							schedule.scheduleOnce(agentWrapper.time, agentWrapper.ordering, agentWrapper.agent);
 					}
 					
-					if (payloadWrapper.payload instanceof DHeatBug) {
+					if (payloadWrapper.payload instanceof DHeatBug)
+					{
 						DSimState.loc_disagree((Int2D)payloadWrapper.loc, (DHeatBug)payloadWrapper.payload, this.partition, "rrr2");
 					}
 				}
 
-				for (Synchronizable field : fieldList) {
+				for (Synchronizable field : fieldList)
+				{
 				     ((HaloGrid2D) field).loc_disagree_all_points("lb3");
 				}
 				
@@ -665,14 +669,9 @@
 				GridStorage st = ((HaloGrid2D) field).getStorage();
 
 				// go by point here
-<<<<<<< HEAD
 				for (Int2D p : old_partition.getPointList()) //should we ignore halobound here?
 					{
-
-=======
-				for (Int2D p : old_partition.getPointList()) { //should we ignore halobound here?
 					
->>>>>>> 9f80ff8a
 					// check if the new partition contains the point
 					if (!partition.getLocalBounds().contains(p))
 					{
@@ -1195,17 +1194,12 @@
 		Int2D new_p = new Int2D(new_px, new_py);
 		//System.out.println(s+" "+h +" h_loc "+h_loc+" p "+ p );
 		
-<<<<<<< HEAD
-		if (!p.equals(h_loc))
-		{
-			System.out.println(s+" loc disagree "+h+" h_loc "+h_loc+" p "+ p + " "+p2.getAllBounds());
-=======
-		if (!new_p.equals(h_loc)){
+		if (!new_p.equals(h_loc))
+		{
 			
 			
 			
 			System.out.println(s+" loc disagree "+h+" h_loc "+h_loc+" p "+ p + " "+p2.getLocalBounds());
->>>>>>> 9f80ff8a
 			System.exit(-1);
 		}
 		
