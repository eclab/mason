/*
  Copyright 2019 by Sean Luke and George Mason University
  Licensed under the Academic Free License version 3.0
  See the file "LICENSE" for more information
 */

package sim.engine;

import java.io.IOException;

import java.io.Serializable;
import java.rmi.NotBoundException;
import java.rmi.Remote;
import java.rmi.RemoteException;
import java.text.SimpleDateFormat;
import java.util.ArrayList;
import java.util.Date;
import java.util.HashMap;
import java.util.HashSet;
import java.util.logging.ConsoleHandler;
import java.util.logging.Level;
import java.util.logging.LogRecord;
import java.util.logging.Logger;
import java.util.logging.SocketHandler;

import ec.util.MersenneTwisterFast;
import mpi.MPI;
import mpi.MPIException;
import sim.app.dHeatBugs.DHeatBug;
import sim.engine.registry.DRegistry;
import sim.engine.transport.AgentWrapper;
import sim.engine.transport.PayloadWrapper;
import sim.engine.transport.TransporterMPI;
import sim.field.HaloGrid2D;
import sim.field.Synchronizable;
import sim.field.partitioning.IntRect2D;
import sim.field.partitioning.QuadTreePartition;
import sim.field.storage.ContinuousStorage;
import sim.field.storage.DenseGridStorage;
import sim.field.storage.DoubleGridStorage;
import sim.field.storage.GridStorage;
import sim.field.storage.ObjectGridStorage;
import sim.util.*;

/**
 * Analogous to Mason's SimState. This class represents the entire distributed
 * simulation.
 * 
 * A Distributed Mason model will be implemented by extending this class and
 * overriding the start and startRoot methods. The model must also implement a
 * main method calling doLoopDistributed method from this class.
 *
 */
public class DSimState extends SimState {
	private static final long serialVersionUID = 1L;

	private static boolean multiThreaded = false;
	private static boolean multiThreadedSet = false;

	public static boolean isMultiThreaded() {
		return multiThreaded;
	}

	/**
	 * Only call this method after COMM_WORLD has been setup. </br>
	 * It's safe to call it in the start method and after.
	 * 
	 * @return Current pid
	 */
	public static int getPID() {
		try {
			return MPI.COMM_WORLD.getRank();
		} catch (MPIException ex) {
			throw new RuntimeException(ex);
		}
	}

	/**
	 * Set multiThreaded as true if any processing node (e.g. pid = 0) uses more
	 * than one thread. This must be set in a static block and before any DObjects
	 * have been created. </br>
	 * </br>
	 * To set multiThreaded add the followings line to the top of your simulation -
	 * </br>
	 * 
	 * static { DSimState.setMultiThreaded(true); }
	 * 
	 * @param multi
	 */
	public static void setMultiThreaded(boolean multi) {
		if (!multiThreadedSet) {
			multiThreaded = multi;
			multiThreadedSet = true;
		} else
			throw new RuntimeException("multiThreaded can only be set once");
	}

	public static Logger logger;

	protected QuadTreePartition partition;
	protected TransporterMPI transporter;
	public int[] aoi; // Area of Interest
	HashMap<String, Object> rootInfo = null;
	HashMap<String, Object>[] init = null;

	RemoteProcessor processor;

	// A list of all fields in the Model.
	// Any HaloField that is created will register itself here
	protected final ArrayList<HaloGrid2D> fieldRegistry;

	protected DRegistry registry;
	protected boolean withRegistry;

	protected int balanceInterval = 100;

	protected int balancerLevel;

	protected DSimState(final long seed, final MersenneTwisterFast random, final DistributedSchedule schedule,
			final int width, final int height, final int aoiSize) {
		super(seed, random, schedule);
		aoi = new int[] { aoiSize, aoiSize };
		partition = new QuadTreePartition(new int[] { width, height }, true, aoi);
		partition.initialize();
		balancerLevel = ((QuadTreePartition) partition).getQt().getDepth() - 1;
		transporter = new TransporterMPI(partition);
		fieldRegistry = new ArrayList<>();
		rootInfo = new HashMap<>();
		withRegistry = false;
	}

	protected DSimState(final long seed, final MersenneTwisterFast random, final DistributedSchedule schedule,
			final QuadTreePartition partition) {
		super(seed, random, schedule);
		aoi = partition.aoi;
		this.partition = partition;
		partition.initialize();
		balancerLevel = ((QuadTreePartition) partition).getQt().getDepth() - 1;
		transporter = new TransporterMPI(partition);
		fieldRegistry = new ArrayList<>();
		rootInfo = new HashMap<>();
		withRegistry = false;
	}

	public DSimState(final long seed, final int width, final int height, final int aoiSize) {
		this(seed, new MersenneTwisterFast(seed), new DistributedSchedule(), width, height, aoiSize);
	}

	protected DSimState(final long seed, final DistributedSchedule schedule) {
		this(seed, new MersenneTwisterFast(seed), schedule, 1000, 1000, 5);
	}

	public DSimState(final long seed) {
		this(seed, new MersenneTwisterFast(seed), new DistributedSchedule(), 1000, 1000, 5);
	}

	protected DSimState(final MersenneTwisterFast random, final DistributedSchedule schedule) {
		this(0, random, schedule, 1000, 1000, 5);// 0 is a bogus value. In fact, MT can't have 0 as its seed
	}

	protected DSimState(final MersenneTwisterFast random) {
		this(0, random, new DistributedSchedule(), 1000, 1000, 5);// 0 is a bogus value. In fact, MT can't have 0 as its
		// seed
	}

	/**
	 * All HaloFields register themselves here.<br>
	 * Do not call this method explicitly, it's called in the HaloField constructor
	 *
	 * @param haloField
	 * @return index of the field
	 */
	public int registerField(final HaloGrid2D halo) {
		// Must be called in a deterministic manner
		final int index = fieldRegistry.size();
		fieldRegistry.add(halo);
		return index;
	}

	/**
	 * Calls Sync on all the fields
	 *
	 * @throws MPIException
	 * @throws RemoteException
	 */
	protected void syncFields() throws MPIException, RemoteException {
		for (final Synchronizable haloField : fieldRegistry)
			haloField.syncHalo();
	}

	public void preSchedule() {
		Timing.stop(Timing.LB_RUNTIME);
		Timing.start(Timing.MPI_SYNC_OVERHEAD);

		try {
			// Wait for all agents globally to stop moving
			MPI.COMM_WORLD.barrier();

			// give time for Visualizer
			try {
				// TODO: How to handle the exception here?
				processor.unlock();
				processor.lock();
			} catch (RemoteException e1) {
				throw new RuntimeException(e1);
			}

//			for (final HaloGrid2D<?, ?> haloField : fieldRegistry)
//				for (final Pair<RemoteFulfillable, Serializable> pair : haloField.getQueue)
//					pair.getA().fulfill(pair.getB());
//			
//			for (final HaloGrid2D<?, ?> haloField : fieldRegistry)
//				for (final Pair<NumberND, ? extends Serializable> pair : haloField.inQueue)
//					haloField.addLocal(pair.getA(), pair.getB());

			// TODO inQueue and outQueue

			// Stop the world and wait for the Visualizer to unlock
//			MPI.COMM_WORLD.barrier();

			syncFields();
			transporter.sync();
			// TODO: Load RMI queue

			if (withRegistry) {
				// All nodes have finished the synchronization and can unregister exported
				// objects.
				MPI.COMM_WORLD.barrier();

				// After the synchronization we can unregister migrated object!
				// remove exported-migrated object from local node
				for (String mo : DRegistry.getInstance().getMigratedNames()) {
					try {
						DRegistry.getInstance().unRegisterObject(mo);
					} catch (NotBoundException e) {
						e.printStackTrace();
					}
				}

				DRegistry.getInstance().clearMigratedNames();

				MPI.COMM_WORLD.barrier();
			}
		} catch (ClassNotFoundException | MPIException | IOException e) {
			e.printStackTrace();
			System.exit(-1);
		}

		if (withRegistry) {
			// objects on new nodes.
			try {
				MPI.COMM_WORLD.barrier();
			} catch (MPIException e) {
				// TODO Auto-generated catch block
				e.printStackTrace();
			}
		}

		for (final PayloadWrapper payloadWrapper : transporter.objectQueue) {

			/*
			 * Assumptions about what is to be added to the field using addToField method
			 * rely on the fact that the wrapper classes are not directly used By the
			 * modelers
			 *
			 * In case of IterativeRepeat step is added to the field. For PayloadWrapper we
			 * add agent and, for all other cases we add the object itself to the field
			 *
			 * Improperly using the wrappers and/or fieldIndex will cause Class cast
			 * exceptions to be thrown
			 */
			if (payloadWrapper.fieldIndex >= 0)
				// add the object to the field
				fieldRegistry.get(payloadWrapper.fieldIndex).syncObject(payloadWrapper);

			if (payloadWrapper.payload instanceof DistributedIterativeRepeat) {
				final DistributedIterativeRepeat iterativeRepeat = (DistributedIterativeRepeat) payloadWrapper.payload;

				// TODO: how to schedule for a specified time?
				// Not adding it to specific time because we get an error -
				// "the time provided (-1.0000000000000002) is < EPOCH (0.0)"

				Stopping stopping = iterativeRepeat.getSteppable();
				stopping.setStoppable(schedule.scheduleRepeating(stopping, iterativeRepeat.getOrdering(),
						iterativeRepeat.interval));
			} else if (payloadWrapper.payload instanceof AgentWrapper) {
				final AgentWrapper agentWrapper = (AgentWrapper) payloadWrapper.payload;

				if (withRegistry) {
					if (agentWrapper.getExportedName() != null) {
						try {
							DRegistry.getInstance().registerObject(agentWrapper.getExportedName(),
									(Remote) agentWrapper.agent);
						} catch (RemoteException e) {
							// TODO Auto-generated catch block
							e.printStackTrace();
						}
					}
				}
				if (agentWrapper.time < 0)
					schedule.scheduleOnce(agentWrapper.agent, agentWrapper.ordering);
				else
					schedule.scheduleOnce(agentWrapper.time, agentWrapper.ordering, agentWrapper.agent);
			}
		}

		// Wait that all nodes have registered their new objects in the distributed
		// registry.
		if (withRegistry)
			try {
				MPI.COMM_WORLD.barrier();
			} catch (MPIException e) {
				// TODO Auto-generated catch block
				e.printStackTrace();
			}

		transporter.objectQueue.clear();
		Timing.stop(Timing.MPI_SYNC_OVERHEAD);

		loadBalancing();
	}

	private void loadBalancing() {
		if (schedule.getSteps() > 0 && (schedule.getSteps() % balanceInterval == 0)) {
			try {
				balancePartitions(balancerLevel);

				syncFields();
				try {
					transporter.sync();
				} catch (ClassNotFoundException e1) {
					// TODO Auto-generated catch block
					e1.printStackTrace();
				} catch (IOException e1) {
					// TODO Auto-generated catch block
					e1.printStackTrace();
				}

				for (final PayloadWrapper payloadWrapper : transporter.objectQueue) {

					/*
					 * Assumptions about what is to be added to the field using addToField method
					 * rely on the fact that the wrapper classes are not directly used By the
					 * modelers
					 *
					 * In case of IterativeRepeat step is added to the field. For PayloadWrapper we
					 * add agent and, for all other cases we add the object itself to the field
					 *
					 * Improperly using the wrappers and/or fieldIndex will cause Class cast
					 * exceptions to be thrown
					 */

					if (payloadWrapper.fieldIndex >= 0)
						// add the object to the field
						fieldRegistry.get(payloadWrapper.fieldIndex).syncObject(payloadWrapper);

					if (payloadWrapper.payload instanceof DistributedIterativeRepeat) {
						final DistributedIterativeRepeat iterativeRepeat = (DistributedIterativeRepeat) payloadWrapper.payload;

						// TODO: how to schedule for a specified time?
						// Not adding it to specific time because we get an error -
						// "the time provided (-1.0000000000000002) is < EPOCH (0.0)"

						Stopping stopping = iterativeRepeat.getSteppable();
						stopping.setStoppable(schedule.scheduleRepeating(stopping, iterativeRepeat.getOrdering(),
								iterativeRepeat.interval));
					} else if (payloadWrapper.payload instanceof AgentWrapper) {
						final AgentWrapper agentWrapper = (AgentWrapper) payloadWrapper.payload;

						if (withRegistry) {
							if (agentWrapper.getExportedName() != null) {
								try {
									DRegistry.getInstance().registerObject(agentWrapper.getExportedName(),
											(Remote) agentWrapper.agent);
								} catch (RemoteException e) {
									// TODO Auto-generated catch block
									e.printStackTrace();
								}
							}
						}
						if (agentWrapper.time < 0)
							schedule.scheduleOnce(agentWrapper.agent, agentWrapper.ordering);
						else
							schedule.scheduleOnce(agentWrapper.time, agentWrapper.ordering, agentWrapper.agent);
					}

				}

				// Wait that all nodes have registered their new objects in the distributed
				// registry.
				try {
					MPI.COMM_WORLD.barrier();
				} catch (MPIException e) {
					// TODO Auto-generated catch block
					e.printStackTrace();
				}

				transporter.objectQueue.clear();

			} catch (MPIException | RemoteException e) {
				// TODO: handle exception
				throw new RuntimeException(e);
			}
			if (balancerLevel != 0)
				balancerLevel--;
			else
				balancerLevel = ((QuadTreePartition) partition).getQt().getDepth() - 1;

			try {
				MPI.COMM_WORLD.barrier();
			} catch (MPIException e) {
				// TODO Auto-generated catch block
				e.printStackTrace();
			}
		}
	}

	private void balancePartitions(int level) throws MPIException {
		final IntRect2D old_partition = partition.getBounds();
		final int old_pid = partition.getPid();
		final Double runtime = Timing.get(Timing.LB_RUNTIME).getMovingAverage();
		Timing.start(Timing.LB_OVERHEAD);
		((QuadTreePartition) partition).balance(runtime, level);
		MPI.COMM_WORLD.barrier();
		// System.out.println("pid "+partition.getPid()+"
		// old_partitioning"+old_partition);
		System.out.println("pid " + partition.getPid() + " new partition" + partition.getBounds());

		for (Int2D p : old_partition.getPointList()) {
			if (!partition.getBounds().contains(p)) {
				final int toP = partition.toPartitionId(p);
				for (Synchronizable field : fieldRegistry) {
					ArrayList<Object> migratedAgents = new ArrayList<>();
					HaloGrid2D haloGrid2D = (HaloGrid2D) field;
					if (haloGrid2D.getStorage() instanceof ContinuousStorage) {

						ContinuousStorage st = (ContinuousStorage) ((HaloGrid2D) field).getStorage();
						Double2D doublep = new Double2D(p);
						HashSet agents = (HashSet) st.getCell(doublep).clone(); // create a clone to avoid the
						// ConcurrentModificationException
						for (Object a : agents) {
<<<<<<< HEAD
							NumberND loc = st.getLocation((DObject) a);
=======
							NumberND loc = st.getLocation((Serializable) a);
							final int locToP = partition.toPartitionId(loc);
>>>>>>> 5a7347af
							if (a instanceof Stopping && !migratedAgents.contains(a) && old_partition.contains(loc)
									&& !partition.getBounds().contains(loc)) {

								Stopping stopping = ((Stopping) a);
								if (stopping.getStoppable() instanceof TentativeStep) {
								
								try {
									stopping.getStoppable().stop();
								} catch (Exception e) {
									System.out.println("PID: " + partition.pid + " exception on " + a);
								}
<<<<<<< HEAD

								final int locToP = partition.toPartitionId(loc);
								transporter.migrateAgent((Stopping) a, locToP, loc, ((HaloGrid2D) field).fieldIndex);

								// transporter.migrateAgent((Stopping) a, toP, loc, ((HaloGrid2D)
								// field).fieldIndex);
=======
		
								transporter.migrateAgent((Stopping) a, locToP, loc, ((HaloGrid2D) field).fieldIndex);
								}
								
							    if (stopping.getStoppable() instanceof IterativeRepeat) {
								    final IterativeRepeat iterativeRepeat = (IterativeRepeat) stopping.getStoppable();
								    final DistributedIterativeRepeat distributedIterativeRepeat = new DistributedIterativeRepeat(stopping,
											iterativeRepeat.getTime(), iterativeRepeat.getInterval(), iterativeRepeat.getOrdering());
								    transporter.migrateRepeatingAgent(distributedIterativeRepeat,  toP, p, ((HaloGrid2D) field).fieldIndex);
								    iterativeRepeat.stop();
							    }
								
								
								
								
>>>>>>> 5a7347af
								migratedAgents.add(a);
								System.out.println("PID: " + partition.pid + " processor " + old_pid + " move " + a
										+ " from " + loc + " (point " + p + ") to processor " + toP);
								st.removeObject((DObject) a);
							}
						}
					} else if (haloGrid2D.getStorage() instanceof ObjectGridStorage) {

						ObjectGridStorage st = (ObjectGridStorage) ((HaloGrid2D) field).getStorage();
						Serializable a = st.getObjects(haloGrid2D.toLocalPoint(p));
						if (a != null && a instanceof Stopping && !migratedAgents.contains(a)
								&& old_partition.contains(p) && !partition.getBounds().contains(p)) {
<<<<<<< HEAD
							DSteppable stopping = ((DSteppable) a);
							stopping.getStoppable().stop();
							transporter.migrateAgent(stopping, toP, p, ((HaloGrid2D) field).fieldIndex);
=======
							Stopping stopping = ((Stopping) a);
							
							if (stopping.getStoppable() instanceof TentativeStep) 
							{	
							   stopping.getStoppable().stop();
							   transporter.migrateAgent(stopping, toP, p, ((HaloGrid2D) field).fieldIndex);
					    	}
							
							else  if (stopping.getStoppable() instanceof IterativeRepeat) {
									final IterativeRepeat iterativeRepeat = (IterativeRepeat) stopping.getStoppable();
									final DistributedIterativeRepeat distributedIterativeRepeat = new DistributedIterativeRepeat(stopping,
												iterativeRepeat.getTime(), iterativeRepeat.getInterval(), iterativeRepeat.getOrdering());
									 transporter.migrateRepeatingAgent(distributedIterativeRepeat,  toP, p, ((HaloGrid2D) field).fieldIndex);
									 iterativeRepeat.stop();
							}
							
>>>>>>> 5a7347af
							migratedAgents.add(stopping);
							System.out.println("PID: " + partition.pid + " processor " + old_pid + " move " + stopping
									+ " from " + p + " (point " + p + ") to processor " + toP);
							haloGrid2D.removeLocal(p, stopping.getID());
						}
					}
					
					//is this needed?
					else if (haloGrid2D.getStorage() instanceof DoubleGridStorage) {
						
						//so here, move the point and the double associated with it to correct partition?
						DoubleGridStorage st = (DoubleGridStorage) ((HaloGrid2D) field).getStorage();
						Serializable a = st.getObjects(haloGrid2D.toLocalPoint(p));  //this is a double[]
						
						//Do  I need to do anything here!?!!!
						
					
					}

					
					else if (haloGrid2D.getStorage() instanceof DenseGridStorage){
				         GridStorage st = ((HaloGrid2D) field).getStorage();
						 //System.out.println(st.getClass());
						 Serializable a_list = st.getObjects(haloGrid2D.toLocalPoint(p));
						 

						 
						 if (a_list != null) {
						 for (int i=0; i<((ArrayList)a_list).size(); i++) {
							 Serializable a = ((ArrayList<Serializable>)a_list).get(i);
						 
						 
						     if (a != null && a instanceof Stopping && !migratedAgents.contains(a)
								    && old_partition.contains(p) && !partition.getBounds().contains(p)) {
						     Stopping stopping = ((Stopping) a);
						     
	
							 if (stopping.getStoppable() instanceof TentativeStep) {
						         stopping.getStoppable().stop();
						         transporter.migrateAgent(stopping, toP, p, ((HaloGrid2D) field).fieldIndex);
						     }
						     
						    if (stopping.getStoppable() instanceof IterativeRepeat) {
							    final IterativeRepeat iterativeRepeat = (IterativeRepeat) stopping.getStoppable();
							    final DistributedIterativeRepeat distributedIterativeRepeat = new DistributedIterativeRepeat(stopping,
										iterativeRepeat.getTime(), iterativeRepeat.getInterval(), iterativeRepeat.getOrdering());
							    transporter.migrateRepeatingAgent(distributedIterativeRepeat,  toP, p, ((HaloGrid2D) field).fieldIndex);
							    iterativeRepeat.stop();
						    }
						     
						     
						     
						     
                             //migrateRepeatingAgent(final DistributedIterativeRepeat iterativeRepeat, final int dst,final NumberND loc,final int fieldIndex)
						     migratedAgents.add(stopping);
						     System.out.println("PID: " + partition.pid + " processor " + old_pid + " move " + stopping
										+ " from " + p + " (point " + p + ") to processor " + toP);
						     haloGrid2D.remove(p, stopping);
							}}}
						
						
					}
					
					else {//other GridStorage types, NOT tested!
				         GridStorage st = ((HaloGrid2D) field).getStorage();
						 Serializable a = st.getObjects(haloGrid2D.toLocalPoint(p));
						 

						 
						 if (a != null && a instanceof Stopping && !migratedAgents.contains(a)
								&& old_partition.contains(p) && !partition.getBounds().contains(p)) {
						 Stopping stopping = ((Stopping) a);
						 
						 
						 if (stopping.getStoppable() instanceof TentativeStep) {						 
						     stopping.getStoppable().stop();
						     System.out.println("migrating!");
						     transporter.migrateAgent(stopping, toP, p, ((HaloGrid2D) field).fieldIndex);
						 }
						 
						 if (stopping.getStoppable() instanceof IterativeRepeat) {
							final IterativeRepeat iterativeRepeat = (IterativeRepeat) stopping.getStoppable();
							final DistributedIterativeRepeat distributedIterativeRepeat = new DistributedIterativeRepeat(stopping,
										iterativeRepeat.getTime(), iterativeRepeat.getInterval(), iterativeRepeat.getOrdering());
							 transporter.migrateRepeatingAgent(distributedIterativeRepeat,  toP, p, ((HaloGrid2D) field).fieldIndex);
							 iterativeRepeat.stop();
						 }
						 
						 migratedAgents.add(stopping);
						 System.out.println("PID: " + partition.pid + " processor " + old_pid + " move " + stopping
										+ " from " + p + " (point " + p + ") to processor " + toP);
						 haloGrid2D.remove(p, stopping);
							}
						
						
					}
				}
			}
		}

		MPI.COMM_WORLD.barrier();
		Timing.stop(Timing.LB_OVERHEAD);
	}

	private static void initRemoteLogger(final String loggerName, final String logServAddr, final int logServPort)
			throws IOException {
		final SocketHandler sh = new SocketHandler(logServAddr, logServPort);
		sh.setLevel(Level.ALL);
		sh.setFormatter(new java.util.logging.Formatter() {
			public String format(final LogRecord rec) {
				return String.format("[%s][%s][%s:%s][%-7s]\t %s",
						new SimpleDateFormat("MM-dd-YYYY HH:mm:ss.SSS").format(new Date(rec.getMillis())),
						rec.getLoggerName(), rec.getSourceClassName(), rec.getSourceMethodName(),
						rec.getLevel().getLocalizedName(), rec.getMessage());
			}
		});
		DSimState.logger = Logger.getLogger(loggerName);
		DSimState.logger.setUseParentHandlers(false);
		DSimState.logger.setLevel(Level.ALL);
		DSimState.logger.addHandler(sh);
	}

	private static void initLocalLogger(final String loggerName) {
		DSimState.logger = Logger.getLogger(loggerName);
		DSimState.logger.setLevel(Level.ALL);
		DSimState.logger.setUseParentHandlers(false);

		final ConsoleHandler handler = new ConsoleHandler();
		handler.setFormatter(new java.util.logging.Formatter() {
			public synchronized String format(final LogRecord rec) {
				return String.format("[%s][%-7s] %s%n",
						new SimpleDateFormat("MM-dd-YYYY HH:mm:ss.SSS").format(new Date(rec.getMillis())),
						rec.getLevel().getLocalizedName(), rec.getMessage());
			}
		});
		DSimState.logger.addHandler(handler);
	}

	public static void doLoopDistributed(final Class<?> c, final String[] args) {
		doLoopDistributed(c, args, 20);
	}

	public static void doLoopDistributed(final Class<?> c, final String[] args, final int window) {
		try {
			Timing.setWindow(window);
			MPI.Init(args);
			Timing.start(Timing.LB_RUNTIME);

			// Setup Logger
			final String loggerName = String.format("MPI-Job-%d", MPI.COMM_WORLD.getRank());
			final String logServAddr = argumentForKey("-logserver", args);
			final String logServPortStr = argumentForKey("-logport", args);
			if (logServAddr != null && logServPortStr != null)
				try {
					initRemoteLogger(loggerName, logServAddr, Integer.parseInt(logServPortStr));
				} catch (final IOException e) {
					e.printStackTrace();
					System.exit(-1);
				}
			else
				initLocalLogger(loggerName);

			doLoop(c, args);
			MPI.Finalize();
		} catch (MPIException ex) {
			throw new RuntimeException(ex);
		}
	}

	/**
	 * Modelers must override this method if they want to add any logic that is
	 * unique to the root processor
	 */
	// protected void startRoot(HashMap<String, Object>[] maps) {
	protected void startRoot() {

	}

	/**
	 * @return the DRegistry instance, or null if the registry is not available. You
	 *         can call this method after calling the start() method.
	 */
	public DRegistry getDRegistry() {
		return registry;
	}

	public void start() {
		super.start();
//		RMIProxy.init();

		if (withRegistry) {
			/* distributed registry inizialization */
			registry = DRegistry.getInstance();
		}

		try {
			processor = new RemoteProcessor(this);
			processor.lock();
			// unlocks in preSchedule
		} catch (RemoteException e1) {
			throw new RuntimeException(e1);
		}

		try {
			syncFields();

			for (final Synchronizable haloField : fieldRegistry)
				haloField.initRemote();

			if (partition.isGlobalMaster()) {
				init = new HashMap[partition.numProcessors];
				for (int i = 0; i < partition.getNumProc(); i++)
					init[i] = new HashMap<String, Object>();
				// startRoot(init);
				startRoot();
			}
			// synchronize using one to many communication
			rootInfo = MPIUtil.scatter(partition.comm, init, 0);

			// schedule a zombie agent to prevent that a processor with no agent is stopped
			// when the simulation is still going on
			schedule.scheduleRepeating(new DSteppable() {
				@Override
				public void step(SimState state) {

				}
			});

			// On all processors, wait for the start to finish
			MPI.COMM_WORLD.barrier();
		} catch (final MPIException | RemoteException e) {
			e.printStackTrace();
			System.exit(-1);
		}
	}

	public boolean isDistributed() {
		return true;
	}

	/**
	 * Use MPI_allReduce to get the current minimum timestamp in the schedule of all
	 * the LPs
	 */
	protected double reviseTime(final double localTime) {
		final double[] buf = new double[] { localTime };
		try {
			MPI.COMM_WORLD.allReduce(buf, 1, MPI.DOUBLE, MPI.MIN);
		} catch (final Exception e) {
			e.printStackTrace();
			System.exit(-1);
		}
		return buf[0];
	}

	/**
	 * @return the partition
	 */
	public QuadTreePartition getPartitioning() {
		return partition;
	}

	public boolean isMasterProcess() {
		return partition.pid == 0;
	}

	/**
	 * @param partition the partition to set
	 */
	public void setPartition(final QuadTreePartition partition) {
		this.partition = partition;
		aoi = partition.aoi;
		partition.initialize();
		transporter = new TransporterMPI(partition);
	}

	/**
	 * @return the transporter
	 */
	public TransporterMPI getTransporter() {
		return transporter;
	}

	public void sendRootInfoToAll(String key, Object sendObj) {
		for (int i = 0; i < partition.getNumProc(); i++) {
			init[i].put(key, sendObj);
		}
	}

	public void sendRootInfoToProc(int pid, String key, Object sendObj) {
		init[pid].put(key, sendObj);
	}

	public Object getRootInfo(String key) {
		return rootInfo.get(key);
	}

	public void enableRegistry() {
		withRegistry = true;
	}

}<|MERGE_RESOLUTION|>--- conflicted
+++ resolved
@@ -26,7 +26,7 @@
 import ec.util.MersenneTwisterFast;
 import mpi.MPI;
 import mpi.MPIException;
-import sim.app.dHeatBugs.DHeatBug;
+import sim.app.dheatbugs.DHeatBug;
 import sim.engine.registry.DRegistry;
 import sim.engine.transport.AgentWrapper;
 import sim.engine.transport.PayloadWrapper;
@@ -439,47 +439,40 @@
 						HashSet agents = (HashSet) st.getCell(doublep).clone(); // create a clone to avoid the
 						// ConcurrentModificationException
 						for (Object a : agents) {
-<<<<<<< HEAD
 							NumberND loc = st.getLocation((DObject) a);
-=======
-							NumberND loc = st.getLocation((Serializable) a);
 							final int locToP = partition.toPartitionId(loc);
->>>>>>> 5a7347af
 							if (a instanceof Stopping && !migratedAgents.contains(a) && old_partition.contains(loc)
 									&& !partition.getBounds().contains(loc)) {
 
 								Stopping stopping = ((Stopping) a);
 								if (stopping.getStoppable() instanceof TentativeStep) {
-								
-								try {
-									stopping.getStoppable().stop();
-								} catch (Exception e) {
-									System.out.println("PID: " + partition.pid + " exception on " + a);
+
+									try {
+										stopping.getStoppable().stop();
+									} catch (Exception e) {
+										System.out.println("PID: " + partition.pid + " exception on " + a);
+									}
+//<<<<<<< HEAD
+//								final int locToP = partition.toPartitionId(loc);
+//								transporter.migrateAgent((Stopping) a, locToP, loc, ((HaloGrid2D) field).fieldIndex);
+//								transporter.migrateAgent((Stopping) a, toP, loc, ((HaloGrid2D) field).fieldIndex);
+//=======
+									transporter.migrateAgent((Stopping) a, locToP, loc,
+											((HaloGrid2D) field).fieldIndex);
 								}
-<<<<<<< HEAD
-
-								final int locToP = partition.toPartitionId(loc);
-								transporter.migrateAgent((Stopping) a, locToP, loc, ((HaloGrid2D) field).fieldIndex);
-
-								// transporter.migrateAgent((Stopping) a, toP, loc, ((HaloGrid2D)
-								// field).fieldIndex);
-=======
-		
-								transporter.migrateAgent((Stopping) a, locToP, loc, ((HaloGrid2D) field).fieldIndex);
+
+								if (stopping.getStoppable() instanceof IterativeRepeat) {
+									final IterativeRepeat iterativeRepeat = (IterativeRepeat) stopping.getStoppable();
+									final DistributedIterativeRepeat distributedIterativeRepeat = new DistributedIterativeRepeat(
+											stopping,
+											iterativeRepeat.getTime(), iterativeRepeat.getInterval(),
+											iterativeRepeat.getOrdering());
+									transporter.migrateRepeatingAgent(distributedIterativeRepeat, toP, p,
+											((HaloGrid2D) field).fieldIndex);
+									iterativeRepeat.stop();
 								}
-								
-							    if (stopping.getStoppable() instanceof IterativeRepeat) {
-								    final IterativeRepeat iterativeRepeat = (IterativeRepeat) stopping.getStoppable();
-								    final DistributedIterativeRepeat distributedIterativeRepeat = new DistributedIterativeRepeat(stopping,
-											iterativeRepeat.getTime(), iterativeRepeat.getInterval(), iterativeRepeat.getOrdering());
-								    transporter.migrateRepeatingAgent(distributedIterativeRepeat,  toP, p, ((HaloGrid2D) field).fieldIndex);
-								    iterativeRepeat.stop();
-							    }
-								
-								
-								
-								
->>>>>>> 5a7347af
+
+//>>>>>>> 5a7347af137247b63139aa9f8f7b6717db8010f9
 								migratedAgents.add(a);
 								System.out.println("PID: " + partition.pid + " processor " + old_pid + " move " + a
 										+ " from " + loc + " (point " + p + ") to processor " + toP);
@@ -492,123 +485,123 @@
 						Serializable a = st.getObjects(haloGrid2D.toLocalPoint(p));
 						if (a != null && a instanceof Stopping && !migratedAgents.contains(a)
 								&& old_partition.contains(p) && !partition.getBounds().contains(p)) {
-<<<<<<< HEAD
+//<<<<<<< HEAD
+//							DSteppable stopping = ((DSteppable) a);
+//							stopping.getStoppable().stop();
+//							transporter.migrateAgent(stopping, toP, p, ((HaloGrid2D) field).fieldIndex);
+//=======
 							DSteppable stopping = ((DSteppable) a);
-							stopping.getStoppable().stop();
-							transporter.migrateAgent(stopping, toP, p, ((HaloGrid2D) field).fieldIndex);
-=======
-							Stopping stopping = ((Stopping) a);
-							
-							if (stopping.getStoppable() instanceof TentativeStep) 
-							{	
-							   stopping.getStoppable().stop();
-							   transporter.migrateAgent(stopping, toP, p, ((HaloGrid2D) field).fieldIndex);
-					    	}
-							
-							else  if (stopping.getStoppable() instanceof IterativeRepeat) {
-									final IterativeRepeat iterativeRepeat = (IterativeRepeat) stopping.getStoppable();
-									final DistributedIterativeRepeat distributedIterativeRepeat = new DistributedIterativeRepeat(stopping,
-												iterativeRepeat.getTime(), iterativeRepeat.getInterval(), iterativeRepeat.getOrdering());
-									 transporter.migrateRepeatingAgent(distributedIterativeRepeat,  toP, p, ((HaloGrid2D) field).fieldIndex);
-									 iterativeRepeat.stop();
+
+							if (stopping.getStoppable() instanceof TentativeStep) {
+								stopping.getStoppable().stop();
+								transporter.migrateAgent(stopping, toP, p, ((HaloGrid2D) field).fieldIndex);
 							}
-							
->>>>>>> 5a7347af
+
+							else if (stopping.getStoppable() instanceof IterativeRepeat) {
+								final IterativeRepeat iterativeRepeat = (IterativeRepeat) stopping.getStoppable();
+								final DistributedIterativeRepeat distributedIterativeRepeat = new DistributedIterativeRepeat(
+										stopping,
+										iterativeRepeat.getTime(), iterativeRepeat.getInterval(),
+										iterativeRepeat.getOrdering());
+								transporter.migrateRepeatingAgent(distributedIterativeRepeat, toP, p,
+										((HaloGrid2D) field).fieldIndex);
+								iterativeRepeat.stop();
+							}
+
+//>>>>>>> 5a7347af137247b63139aa9f8f7b6717db8010f9
 							migratedAgents.add(stopping);
 							System.out.println("PID: " + partition.pid + " processor " + old_pid + " move " + stopping
 									+ " from " + p + " (point " + p + ") to processor " + toP);
 							haloGrid2D.removeLocal(p, stopping.getID());
 						}
 					}
-					
-					//is this needed?
+
+					// is this needed?
 					else if (haloGrid2D.getStorage() instanceof DoubleGridStorage) {
-						
-						//so here, move the point and the double associated with it to correct partition?
+
+						// so here, move the point and the double associated with it to correct
+						// partition?
 						DoubleGridStorage st = (DoubleGridStorage) ((HaloGrid2D) field).getStorage();
-						Serializable a = st.getObjects(haloGrid2D.toLocalPoint(p));  //this is a double[]
-						
-						//Do  I need to do anything here!?!!!
-						
-					
+						Serializable a = st.getObjects(haloGrid2D.toLocalPoint(p)); // this is a double[]
+
+						// Do I need to do anything here!?!!!
+
 					}
 
-					
-					else if (haloGrid2D.getStorage() instanceof DenseGridStorage){
-				         GridStorage st = ((HaloGrid2D) field).getStorage();
-						 //System.out.println(st.getClass());
-						 Serializable a_list = st.getObjects(haloGrid2D.toLocalPoint(p));
-						 
-
-						 
-						 if (a_list != null) {
-						 for (int i=0; i<((ArrayList)a_list).size(); i++) {
-							 Serializable a = ((ArrayList<Serializable>)a_list).get(i);
-						 
-						 
-						     if (a != null && a instanceof Stopping && !migratedAgents.contains(a)
-								    && old_partition.contains(p) && !partition.getBounds().contains(p)) {
-						     Stopping stopping = ((Stopping) a);
-						     
-	
-							 if (stopping.getStoppable() instanceof TentativeStep) {
-						         stopping.getStoppable().stop();
-						         transporter.migrateAgent(stopping, toP, p, ((HaloGrid2D) field).fieldIndex);
-						     }
-						     
-						    if (stopping.getStoppable() instanceof IterativeRepeat) {
-							    final IterativeRepeat iterativeRepeat = (IterativeRepeat) stopping.getStoppable();
-							    final DistributedIterativeRepeat distributedIterativeRepeat = new DistributedIterativeRepeat(stopping,
-										iterativeRepeat.getTime(), iterativeRepeat.getInterval(), iterativeRepeat.getOrdering());
-							    transporter.migrateRepeatingAgent(distributedIterativeRepeat,  toP, p, ((HaloGrid2D) field).fieldIndex);
-							    iterativeRepeat.stop();
-						    }
-						     
-						     
-						     
-						     
-                             //migrateRepeatingAgent(final DistributedIterativeRepeat iterativeRepeat, final int dst,final NumberND loc,final int fieldIndex)
-						     migratedAgents.add(stopping);
-						     System.out.println("PID: " + partition.pid + " processor " + old_pid + " move " + stopping
-										+ " from " + p + " (point " + p + ") to processor " + toP);
-						     haloGrid2D.remove(p, stopping);
-							}}}
-						
-						
+					else if (haloGrid2D.getStorage() instanceof DenseGridStorage) {
+						GridStorage st = ((HaloGrid2D) field).getStorage();
+						// System.out.println(st.getClass());
+						Serializable a_list = st.getObjects(haloGrid2D.toLocalPoint(p));
+
+						if (a_list != null) {
+							for (int i = 0; i < ((ArrayList) a_list).size(); i++) {
+								Serializable a = ((ArrayList<Serializable>) a_list).get(i);
+
+								if (a != null && a instanceof Stopping && !migratedAgents.contains(a)
+										&& old_partition.contains(p) && !partition.getBounds().contains(p)) {
+									DSteppable stopping = ((DSteppable) a);
+
+									if (stopping.getStoppable() instanceof TentativeStep) {
+										stopping.getStoppable().stop();
+										transporter.migrateAgent(stopping, toP, p, ((HaloGrid2D) field).fieldIndex);
+									}
+
+									if (stopping.getStoppable() instanceof IterativeRepeat) {
+										final IterativeRepeat iterativeRepeat = (IterativeRepeat) stopping
+												.getStoppable();
+										final DistributedIterativeRepeat distributedIterativeRepeat = new DistributedIterativeRepeat(
+												stopping,
+												iterativeRepeat.getTime(), iterativeRepeat.getInterval(),
+												iterativeRepeat.getOrdering());
+										transporter.migrateRepeatingAgent(distributedIterativeRepeat, toP, p,
+												((HaloGrid2D) field).fieldIndex);
+										iterativeRepeat.stop();
+									}
+
+									// migrateRepeatingAgent(final DistributedIterativeRepeat iterativeRepeat, final
+									// int dst,final NumberND loc,final int fieldIndex)
+									migratedAgents.add(stopping);
+									System.out.println(
+											"PID: " + partition.pid + " processor " + old_pid + " move " + stopping
+													+ " from " + p + " (point " + p + ") to processor " + toP);
+									haloGrid2D.removeLocal(p, stopping.getID());
+								}
+							}
+						}
+
 					}
-					
-					else {//other GridStorage types, NOT tested!
-				         GridStorage st = ((HaloGrid2D) field).getStorage();
-						 Serializable a = st.getObjects(haloGrid2D.toLocalPoint(p));
-						 
-
-						 
-						 if (a != null && a instanceof Stopping && !migratedAgents.contains(a)
+
+					else {// other GridStorage types, NOT tested!
+						GridStorage st = ((HaloGrid2D) field).getStorage();
+						Serializable a = st.getObjects(haloGrid2D.toLocalPoint(p));
+
+						if (a != null && a instanceof Stopping && !migratedAgents.contains(a)
 								&& old_partition.contains(p) && !partition.getBounds().contains(p)) {
-						 Stopping stopping = ((Stopping) a);
-						 
-						 
-						 if (stopping.getStoppable() instanceof TentativeStep) {						 
-						     stopping.getStoppable().stop();
-						     System.out.println("migrating!");
-						     transporter.migrateAgent(stopping, toP, p, ((HaloGrid2D) field).fieldIndex);
-						 }
-						 
-						 if (stopping.getStoppable() instanceof IterativeRepeat) {
-							final IterativeRepeat iterativeRepeat = (IterativeRepeat) stopping.getStoppable();
-							final DistributedIterativeRepeat distributedIterativeRepeat = new DistributedIterativeRepeat(stopping,
-										iterativeRepeat.getTime(), iterativeRepeat.getInterval(), iterativeRepeat.getOrdering());
-							 transporter.migrateRepeatingAgent(distributedIterativeRepeat,  toP, p, ((HaloGrid2D) field).fieldIndex);
-							 iterativeRepeat.stop();
-						 }
-						 
-						 migratedAgents.add(stopping);
-						 System.out.println("PID: " + partition.pid + " processor " + old_pid + " move " + stopping
-										+ " from " + p + " (point " + p + ") to processor " + toP);
-						 haloGrid2D.remove(p, stopping);
+							DSteppable stopping = ((DSteppable) a);
+
+							if (stopping.getStoppable() instanceof TentativeStep) {
+								stopping.getStoppable().stop();
+								System.out.println("migrating!");
+								transporter.migrateAgent(stopping, toP, p, ((HaloGrid2D) field).fieldIndex);
 							}
-						
-						
+
+							if (stopping.getStoppable() instanceof IterativeRepeat) {
+								final IterativeRepeat iterativeRepeat = (IterativeRepeat) stopping.getStoppable();
+								final DistributedIterativeRepeat distributedIterativeRepeat = new DistributedIterativeRepeat(
+										stopping,
+										iterativeRepeat.getTime(), iterativeRepeat.getInterval(),
+										iterativeRepeat.getOrdering());
+								transporter.migrateRepeatingAgent(distributedIterativeRepeat, toP, p,
+										((HaloGrid2D) field).fieldIndex);
+								iterativeRepeat.stop();
+							}
+
+							migratedAgents.add(stopping);
+							System.out.println("PID: " + partition.pid + " processor " + old_pid + " move " + stopping
+									+ " from " + p + " (point " + p + ") to processor " + toP);
+							haloGrid2D.removeLocal(p, stopping.getID());
+						}
+
 					}
 				}
 			}
