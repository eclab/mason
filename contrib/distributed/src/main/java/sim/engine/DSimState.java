/*
  Copyright 2019 by Sean Luke and George Mason University
  Licensed under the Academic Free License version 3.0
  See the file "LICENSE" for more information
 */

package sim.engine;

import java.io.IOException;



import java.io.Serializable;
import java.rmi.AccessException;
import java.rmi.NotBoundException;
import java.rmi.RemoteException;
import java.text.SimpleDateFormat;
import java.util.ArrayList;
import java.util.Date;
import java.util.HashMap;
import java.util.HashSet;
import java.util.logging.ConsoleHandler;
import java.util.logging.Level;
import java.util.logging.LogRecord;
import java.util.logging.Logger;
import java.util.logging.SocketHandler;
import java.rmi.server.UnicastRemoteObject;

import ec.util.*;
import mpi.*;
import sim.display.*;
import sim.engine.mpi.*;
import sim.engine.rmi.*;
import sim.field.*;
import sim.field.partitioning.*;
import sim.field.storage.*;
import sim.util.*;

/**
 * Analogous to Mason's SimState. This class represents the entire distributed simulation.
 * 
 * A Distributed Mason model will be implemented by extending this class and overriding the start and startRoot methods. The model
 * must also implement a main method calling doLoopDistributed method from this class.
 *
 */
public class DSimState extends SimState
{
	private static final long serialVersionUID = 1L;

	// Our PID
	static int pid = -1;

	// Is the model running in multithreaded mode? This is used to allocate DObject
	// IDs efficiently.
	static boolean multiThreaded = false;
	// Have we set up the multiThreaded variable yet?
	static boolean multiThreadedSet = false;

	// Logger for debugging
	static Logger logger;

	/** The Partition of the DSimState */
	protected Partition partition;
	/** The DSimState's Transporter interface */
	
	Transporter transporter;
	HashMap<String, Serializable> rootInfo = null;
	HashMap<String, Serializable>[] init = null;

	// The statistics queue lock
	final Object statLock = new Object[0];
	// The statistics queue
	ArrayList<Stat> statList = new ArrayList<>();
	public boolean recordStats = false;

	// The debug queue lock
	final Object debugStatLock = new Object[0];
	// The debug queue
	ArrayList<Stat> debugList = new ArrayList<>();
	public boolean recordDebug = false;

	// The RemoteProcessor interface for communicating via RMI
	RemoteProcessor processor;

	// A list of all fields in the Model. Any HaloField that is created will
	// register itself here.
	// Not to be confused with the DistinguishedRegistry.
	ArrayList<HaloGrid2D<?, ?>> fieldList;

	// The RMI registry
	DistinguishedRegistry registry;

	// FIXME: what is this for?
//	protected boolean withRegistry;

	// The number of steps between load balances
	protected int balanceInterval = 100;
	
	protected int updateGlobalsInterval = 100;
	
	protected int maxStatSize = 10000;
	
	// The current balance level FIXME: This looks primitive, and also requires that
	// be properly in sync
	int balancerLevel;
	
	/**
	 * Builds a new DSimState with the given random number SEED, the WIDTH and HEIGIHT of the entire model (not just the
	 * partition), and the AREA OF INTEREST (AOI) for the halo field
	 */
	public DSimState(long seed, int width, int height, int aoi)
	{
		this(seed, width, height, aoi, true);
	}

	public DSimState(long seed, int width, int height, int aoi, boolean isToroidal)
	{
		super(seed, new MersenneTwisterFast(seed), new DistributedSchedule());
		this.partition = new Partition(width, height, isToroidal, aoi);
		partition.initialize();
		balancerLevel = ((Partition) partition).getQt().getDepth() - 1;
		transporter = new Transporter(partition);
		fieldList = new ArrayList<>();
		rootInfo = new HashMap<>();
//		withRegistry = false;
	}	
	
	
	// loads and stores the pid.
	// Only call this after COMM_WORLD has been set up.
	static void loadPID()
	{
		try
		{
			pid = MPI.COMM_WORLD.getRank();
		}
		catch (MPIException ex)
		{
			throw new RuntimeException(ex);
		}
	}

	/**
	 * Only call this method after COMM_WORLD has been setup. </br>
	 * It's safe to call it in the start method and after.
	 * 
	 * @return Current pid
	 */
	public static final int getPID()
	{
		if (pid == -1)
		{
			loadPID();
		}
		return pid;
	}

	/**
	 * Returns whether the DSimState is assuming that you may be allocating DObjects in a multithreaded environment. In general
	 * you should try to run in single-threaded mode, it will cause far fewer headaches.
	 */
	public static boolean isMultiThreaded()
		{
		return multiThreaded;
		}

	/**
	 * Sets whether the DSimState is assuming that you may be allocating DObjects in a multithreaded environment. In general you
	 * should try to run in single-threaded mode, it will cause far fewer headaches. </br>
	 * To set multiThreaded add the following line to the top of your simulation - </br>
	 * 
	 * static { DSimState.setMultiThreaded(true); }
	 * 
	 * @param multi
	 */
	public static void setMultiThreaded(boolean multi)
	{
		if (!multiThreadedSet)
		{
			multiThreaded = multi;
			multiThreadedSet = true;
		}
		else
			throw new RuntimeException("multiThreaded(...) may only be called once.");
	}

	/**
	 * All HaloFields register themselves here.<br>
	 * Do not call this method explicitly, it's called in the HaloField constructor
	 *
	 * @param haloField
	 * @return index of the field
	 */
	public int registerField(final HaloGrid2D<?, ?> halo)
	{
		// Must be called in a deterministic manner
		final int index = fieldList.size();
		fieldList.add(halo);
		return index;
	}

	/**
	 * Calls Sync on all the fields
	 *
	 * @throws MPIException
	 * @throws RemoteException
	 */
	void syncFields() throws MPIException, RemoteException
	{
		for (HaloGrid2D haloField : fieldList)
			haloField.syncHalo();
	}

	void syncRemoveAndAdd() throws MPIException, RemoteException
	{
		for (HaloGrid2D haloField : fieldList)
			haloField.syncRemoveAndAdd();
	}

	/*
	Arraylist where the RemoteMessage are stored
	the methods invoked on it have to be synchronized to avoid concurrent modification
	*/
	ArrayList<DistinguishedRemoteMessage> distinguishedMessageQueue = new ArrayList<DistinguishedRemoteMessage>();

	Properties prop;

	/**
	 * Export a Promise on the registry 
	 * 
	 * @param name 
	 * @param tag
	 * @param arguments
	 * 
	 * @return Promised
	 * @throws AccessException
	 * @throws RemoteException
	 * @throws NotBoundException
	 */
	public Promised sendRemoteMessage(String name, int tag, Serializable arguments) throws RemoteException
	{
		RemotePromise callback = new RemotePromise();
		try {
			// DistinguishedRegistry.getInstance().registerObject("0", callback);
			UnicastRemoteObject.exportObject(callback, 0);
			((DistinguishedRemoteObject) DistinguishedRegistry.getInstance().getObject(name)).remoteMessage(tag, arguments, callback);
			return callback;
		} catch (AccessException e) {
			e.printStackTrace();
		} catch (RemoteException e) {
			e.printStackTrace();
		} catch (NotBoundException e) {
			e.printStackTrace();
		}
		return null;
	}

	
	/**
	 * Add a DistinguishedRemoteMessage on the DSimstate distinguishedMessageQueue
	 * 
	 * @param message 
	 * 
	 */
    public void addRemoteMessage(DistinguishedRemoteMessage message){
		synchronized(this.distinguishedMessageQueue){
			distinguishedMessageQueue.add(message);
		}
	}
	/**
	 * This method is called immediately before after the schedule. At present it is empty. Nonetheless, if you override this
	 * method, you absolutely need to call super.postSchedule() first.
	 */
	public void postSchedule()
	{
		
	}

	/**
	 * This method is called immediately before stepping the schedule, and it handles all the partition-to-partition transfer and
	 * communication between steps. If you override this method, you absolutely need to call super.preSchedule() first.
	 */
	public void preSchedule()
	{
		Timing.stop(Timing.LB_RUNTIME);
		Timing.start(Timing.MPI_SYNC_OVERHEAD);
		
		try
		{
			// Wait for all agents globally to stop moving
			MPI.COMM_WORLD.barrier();

			// give time for Visualizer
			try
			{
				processor.unlock();
				processor.lock();
			}
			catch (RemoteException e1)
			{
				throw new RuntimeException(e1);
			}
			
			// Sync all the Remove and Add queues for RMI
			syncRemoveAndAdd();
			
			transporter.sync();

//			if (withRegistry)// {
				// All nodes have finished the synchronization and can unregister exported objects.
				//MPI.COMM_WORLD.barrier(); //not useful

				// After the synchronization we can unregister migrated object!
				// remove exported-migrated object from local node
				for (DistinguishedRemoteObject exportedObj : DistinguishedRegistry.getInstance().getAllLocalExportedObjects())
				{
					try
					{
						// if the object is migrated unregister it
						if (DistinguishedRegistry.getInstance().isMigrated(exportedObj.object)) {
							DistinguishedRegistry.getInstance().unregisterObject(exportedObj.object);
						}
					}
					catch (NotBoundException e)
					{
						e.printStackTrace();
					}
				}
				// for (String mo : DistinguishedRegistry.getInstance().getMigratedNames())
				// {
				// 	try
				// 	{
				// 		DistinguishedRegistry.getInstance().unregisterObject(mo);
				// 	}
				// 	catch (NotBoundException e)
				// 	{
				// 		e.printStackTrace();
				// 	}
				// }
				DistinguishedRegistry.getInstance().clearMigratedNames();
				//wait all nodes to finish the unregister phase.
				MPI.COMM_WORLD.barrier();
			// }

		}
		catch (ClassNotFoundException | MPIException | IOException e)
		{
			throw new RuntimeException(e);
		}


		for (final PayloadWrapper payloadWrapper : transporter.objectQueue)
		{
			/*
			 * Assumptions about what is to be added to the field using addToField method rely on the fact that the wrapper
			 * classes are not directly used By the modelers
			 *
			 * In case of IterativeRepeat step is added to the field. For PayloadWrapper we add agent and, for all other cases we
			 * add the object itself to the field
			 *
			 * Improperly using the wrappers and/or fieldIndex will cause Class cast exceptions to be thrown
			 */

//			if (payloadWrapper.fieldIndex >= 0)
			{
				// add the object to the field
				fieldList.get(payloadWrapper.fieldIndex).addPayload(payloadWrapper);
			}

			if (payloadWrapper.isAgent())
			{

//				if (withRegistry)
				{
					//if (payloadWrapper.payload.distinguishedName() != null)
					if(payloadWrapper.payload instanceof Distinguished)
					{
						try
						{
							DistinguishedRegistry.getInstance().registerObject((Distinguished) payloadWrapper.payload, this);
						}
						catch (RemoteException e)
						{
							e.printStackTrace();
						}
					}
				}

				if (payloadWrapper.isRepeating())
					{
					schedule.scheduleRepeating(payloadWrapper.time, payloadWrapper.ordering, (Steppable)(payloadWrapper.payload), payloadWrapper.interval);
					}
				else
					{
					schedule.scheduleOnce(payloadWrapper.time, payloadWrapper.ordering, (Steppable)(payloadWrapper.payload));
					}
			}
		}

		transporter.objectQueue.clear();

		// Wait that all nodes have registered their new objects in the distributed
		// registry.
		try
		{
			MPI.COMM_WORLD.barrier();
			syncFields();
		}
		catch (MPIException | RemoteException e)
		{
			e.printStackTrace();
		}
		
		Timing.stop(Timing.MPI_SYNC_OVERHEAD);
		loadBalance();
		
		updateGlobals(); //only happens every updateGlobalInterval steps
		
		int x = countTotalAgents(fieldList.get(0));

		/* we invoke the fullfill for every messagge in the distinguishedMessageQueue
		   to make the Promise ready
		*/
		try {
			synchronized(this.distinguishedMessageQueue){
			   for(DistinguishedRemoteMessage message: distinguishedMessageQueue){
				   Serializable data =
					   message.object.remoteMessage(message.tag, message.arguments);
				   message.callback.fulfill(data);
			   }
			   distinguishedMessageQueue.clear();
		   }
		   
		   DistinguishedRegistry.getInstance().unregisterObjects();
	   } catch (AccessException e) {
		   e.printStackTrace();
	   } catch (RemoteException e) {
		   e.printStackTrace();
	   } catch (NotBoundException e) {
		   e.printStackTrace();
	   }
		
	}

	void loadBalance()
	{
		/*
		 * Check if it's time to run load balance based on the balanceInterval defined
		 */
		if (schedule.getSteps() > 0 && (schedule.getSteps() % balanceInterval == 0))
		{
			try
			{
				// Balance the partitions for the given level migrating the agents
				
				emptyStats();


				
				balancePartitions(balancerLevel);
		        
				try
				{

                    //sync transporter (objects moved to transporter.objectQueue)
					transporter.sync();
					
					int x2 = countTotalAgents(fieldList.get(0));
					
										
				}
				catch (ClassNotFoundException | IOException e1)
				{
					throw new RuntimeException(e1);
				}
				

				// being transported from elsewhere, needs to be added to this partition's
				// HaloGrid and schedule
				for (final PayloadWrapper payloadWrapper : transporter.objectQueue)
				{

					/*
					 * Assumptions about what is to be added to the field using addToField method rely on the fact that the
					 * wrapper classes are not directly used By the modelers
					 *
					 * In case of IterativeRepeat step is added to the field. For PayloadWrapper we add agent and, for all other
					 * cases we add the object itself to the field
					 *
					 * Improperly using the wrappers and/or fieldIndex will cause Class cast exceptions to be thrown
					 */

					// add payload into correct HaloGrid
//					if (payloadWrapper.fieldIndex >= 0)
					{
						// add the object to the field
						fieldList.get(payloadWrapper.fieldIndex).addPayload(payloadWrapper);
						//verify it was added to the correct location!
					}
					
					if (payloadWrapper.isAgent())
					{

						// I am currently unclear on how this works
//						if (withRegistry)
						{
							if(payloadWrapper.payload instanceof Distinguished)
							{
								try
								{
									DistinguishedRegistry.getInstance().registerObject((Distinguished) payloadWrapper.payload, this);
								}
								catch (RemoteException e)
								{
									e.printStackTrace();
								}
							}
						}

					if (payloadWrapper.isRepeating())
						{
						schedule.scheduleRepeating(payloadWrapper.time, payloadWrapper.ordering, (Steppable)(payloadWrapper.payload), payloadWrapper.interval);
						}
					else
						{
						schedule.scheduleOnce(payloadWrapper.time, payloadWrapper.ordering, (Steppable)(payloadWrapper.payload));
						}
					}
					

				}

				int x3 = countTotalAgents(fieldList.get(0));
				
				// Wait that all nodes have registered their new objects in the distributed registry.
				try
				{
					MPI.COMM_WORLD.barrier();
					syncFields();
				}
				catch (MPIException e)
				{
					throw new RuntimeException(e);
				}
				
				int x4 = countTotalAgents(fieldList.get(0));
		        //System.exit(-1);

				// clear queue
				transporter.objectQueue.clear();

			}
			catch (MPIException | RemoteException e)
			{
				throw new RuntimeException(e);
			}

			// I'm not sure about this bit exactly
			if (balancerLevel != 0)
				balancerLevel--;
			else
				balancerLevel = ((Partition) partition).getQt().getDepth() - 1;
			try
			{
				MPI.COMM_WORLD.barrier();
			}
			catch (MPIException e)
			{
				throw new RuntimeException(e);
			}
		}
		

	}

	/*
	 * Balance the partition for the given level by moving the agent according to the new shape (new centroid). Takes all the
	 * agents inside the partition before the balance, clones them and moves them to the new location. Then the moved agents are
	 * removed from the old partition.
	 */
	void balancePartitions(int level) throws MPIException
	{

		int x = countTotalAgents(fieldList.get(0));
		
		final IntRect2D oldPartition = partition.getLocalBounds();
		final int oldPID = partition.getPID();

		final Double runtime = Timing.get(Timing.LB_RUNTIME).getMovingAverage(); // used to compute the position of the new centroids
		Timing.start(Timing.LB_OVERHEAD);

		((Partition) partition).balance(runtime, level); // balance the partition moving the centroid for the given level
		MPI.COMM_WORLD.barrier();

		// Raj rewrite
		for (HaloGrid2D field : fieldList)
		{

			ArrayList<Object> migratedAgents = new ArrayList<>();
			HaloGrid2D haloGrid2D = (HaloGrid2D) field;

			// ContinousStorage, do we need its own case anymore? We may be able to combine with else code.
			if (haloGrid2D.getStorage() instanceof ContinuousStorage)
			{

				ContinuousStorage st = (ContinuousStorage) haloGrid2D.getStorage();
				// for cell
				for (int i = 0; i < st.storage.length; i++)
				{
					// don't bother with situations where no point would be valid
					IntRect2D storageBound = st.getCellBounds(i);

					// if storageBound entirely in haloGrid localBounds, no need to check
					if (!haloGrid2D.getLocalBounds().contains(storageBound))
					{
						// for agent/entity in cell
						// HashSet agents = new HashSet(((HashMap) st.storage[i].clone()).values());
						// clones to avoid ConcurrentModificationException
						HashSet agents = new HashSet(((HashMap) st.storage[i]).values());

						for (Object a : agents)
						{
							Double2D loc = st.getObjectLocation((DObject) a);

							if (a instanceof Stopping && !migratedAgents.contains(a) && oldPartition.contains(loc)
									&& !partition.getLocalBounds().contains(loc))
							{
								final int locToP = partition.toPartitionPID(loc); // we need to use this, not toP

								Stopping stopping = ((Stopping) a);
								Stoppable stoppable = stopping.getStoppable();

								// stop agent in schedule, then migrate it
								if (stopping.getStoppable() instanceof DistributedTentativeStep)
								{
									DistributedTentativeStep step = (DistributedTentativeStep) stoppable;
									stoppable.stop();
									transporter.transport((DObject)stopping, locToP, loc, ((HaloGrid2D) field).getFieldIndex(), step.getOrdering(), step.getTime());

								}

								// stop agent in schedule, then migrate it
								else if (stopping.getStoppable() instanceof DistributedIterativeRepeat)
								{
									final DistributedIterativeRepeat step = (DistributedIterativeRepeat) stopping.getStoppable();
									stoppable.stop();
									transporter.transport((DObject)stopping, locToP, loc, ((HaloGrid2D) field).getFieldIndex(), step.getOrdering(), step.getTime(), step.getInterval());
								}

								// keeps track of agents being moved so not added again
								migratedAgents.add(a);
								System.out.println("PID: " + partition.getPID() + " processor " + oldPID + " move " + a
										+ " from " + loc + " to processor " + locToP);
								// here the agent is removed from the old location TOCHECK!!!
							}

							// not stoppable (transport a double or something) transporter call transportObject?
							else if (oldPartition.contains(loc) && !partition.getLocalBounds().contains(loc))
							{
								final int locToP = partition.toPartitionPID(loc); // we need to use this, not toP
								transporter.transport((DObject) a, locToP, loc, ((HaloGrid2D) field).getFieldIndex());
							}
						}
					}
				}
			}

			// other types of storage
			else
			{
				GridStorage st = ((HaloGrid2D) field).getStorage();

				// go by point here
				for (Int2D p : oldPartition.getPointList()) //should we ignore halobound here?
					{
					
					// check if the new partition contains the point
					if (!partition.getLocalBounds().contains(p))
					{
						final int toP = partition.toPartitionPID(p);

						Serializable aList = st.getAllObjects(p);

						if (aList != null)
						{

							// go backwards, so removing is safe
							for (int i = ((ArrayList<Serializable>) aList).size() - 1; i >= 0; i--)
							{
								Serializable a = ((ArrayList<Serializable>) aList).get(i);
																
								// if a is stoppable
								if (a != null && a instanceof Stopping && !migratedAgents.contains(a) && oldPartition.contains(p) && !partition.getLocalBounds().contains(p))
								{
									DSteppable stopping = ((DSteppable) a);
									Stoppable stoppable = (Stoppable)(stopping.getStoppable());
									
								// stop agent in schedule, then migrate it
								if (stoppable instanceof DistributedTentativeStep)
									{
									DistributedTentativeStep step = (DistributedTentativeStep) stoppable;
									stoppable.stop();
									transporter.transport(stopping, toP, p, ((HaloGrid2D) field).getFieldIndex(), step.getOrdering(), step.getTime());
									}

									// stop and migrate
								else if (stoppable instanceof DistributedIterativeRepeat)
									{
									final DistributedIterativeRepeat step = (DistributedIterativeRepeat) stopping.getStoppable();
									stoppable.stop();
									transporter.transport(stopping, toP, p, ((HaloGrid2D) field).getFieldIndex(), step.getOrdering(), step.getTime(), step.getInterval());
									}

									migratedAgents.add(stopping);

									// here the agent is removed from the old location TOCHECK!!!
									// haloGrid2D.removeLocal(p, stopping.ID());
									
									st.removeObject(p, stopping.ID());
								}

								// not stoppable (transport a double or something) transporter call transportObject?
								else if (oldPartition.contains(p) && !partition.getLocalBounds().contains(p) && !migratedAgents.contains(a))
								{
									transporter.transport(a, toP, p,((HaloGrid2D) field).getFieldIndex());
								}
								else
								{
									System.out.println(a + " not moved over");
								}
							}
						}
					}
				}
				


			}
		}
		MPI.COMM_WORLD.barrier();
		Timing.stop(Timing.LB_OVERHEAD);
		


	}

	static void initRemoteLogger(final String loggerName, final String logServAddr, final int logServPort)
			throws IOException
	{
		final SocketHandler sh = new SocketHandler(logServAddr, logServPort);
		sh.setLevel(Level.ALL);
		sh.setFormatter(new java.util.logging.Formatter()
		{
			public String format(final LogRecord rec)
			{
				return String.format("[%s][%s][%s:%s][%-7s]\t %s",
						new SimpleDateFormat("MM-dd-YYYY HH:mm:ss.SSS").format(new Date(rec.getMillis())),
						rec.getLoggerName(), rec.getSourceClassName(), rec.getSourceMethodName(),
						rec.getLevel().getLocalizedName(), rec.getMessage());
			}
		});
		DSimState.logger = Logger.getLogger(loggerName);
		DSimState.logger.setUseParentHandlers(false);
		DSimState.logger.setLevel(Level.ALL);
		DSimState.logger.addHandler(sh);
	}

	static void initLocalLogger(final String loggerName)
	{
		DSimState.logger = Logger.getLogger(loggerName);
		DSimState.logger.setLevel(Level.ALL);
		DSimState.logger.setUseParentHandlers(false);

		final ConsoleHandler handler = new ConsoleHandler();
		handler.setFormatter(new java.util.logging.Formatter()
		{
			public synchronized String format(final LogRecord rec)
			{
				return String.format("[%s][%-7s] %s%n",
						new SimpleDateFormat("MM-dd-YYYY HH:mm:ss.SSS").format(new Date(rec.getMillis())),
						rec.getLevel().getLocalizedName(), rec.getMessage());
			}
		});
		DSimState.logger.addHandler(handler);
	}

	public static final int DEFAULT_TIMING_WINDOW = 20;

	public static void doLoopDistributed(final Class<?> c, final String[] args)
	{
		doLoopDistributed(c, args, DEFAULT_TIMING_WINDOW);
	}

	public static void doLoopDistributed(final Class<?> c, final String[] args, final int window)
	{
		try
		{
			Timing.setWindow(window);
			MPI.Init(args);
			Timing.start(Timing.LB_RUNTIME);

			// Setup Logger
			final String loggerName = String.format("MPI-Job-%d", MPI.COMM_WORLD.getRank());
			final String logServAddr = argumentForKey("-logserver", args);
			final String logServPortStr = argumentForKey("-logport", args);
			if (logServAddr != null && logServPortStr != null)
				try
				{
					initRemoteLogger(loggerName, logServAddr, Integer.parseInt(logServPortStr));
				}
				catch (final IOException e)
				{
					e.printStackTrace();
					System.exit(-1);
				}
			else
				initLocalLogger(loggerName);

			SimState.doLoop(c, args);
			MPI.Finalize();
		}
		catch (MPIException ex)
		{
			throw new RuntimeException(ex);
		}
	}

	/**
	 * Modelers must override this method if they want to add any logic that is unique to the root processor
	 */
	protected void startRoot()
	{
	}

	/**
	 * @return the DistinguishedRegistry instance, or null if the registry is not available. You can call this method after calling the
	 *         start() method.
	 */
	public DistinguishedRegistry getDistinguishedRegistry()
		{
		return registry;
		}

	public void start()
	{
		super.start();

//		if (withRegistry)
		{
			// distributed registry inizialization
			registry = DistinguishedRegistry.getInstance();
		}

		try
		{
			processor = new RemoteProcessor(this);
			processor.lock();
			// unlocks in preSchedule
		}
		catch (RemoteException e1)
		{
			throw new RuntimeException(e1);
		}

		try
		{
			syncFields();

			for (HaloGrid2D haloField : fieldList)
				haloField.initRemote();

			if (partition.isRootProcessor())
			{
				init = new HashMap[partition.getNumProcessors()];
				for (int i = 0; i < init.length; i++)
					init[i] = new HashMap<String, Serializable>();
				// startRoot(init);
				startRoot();
			}
			// synchronize using one to many communication
			rootInfo = (HashMap<String, Serializable>) MPIUtil.scatter(partition.getCommunicator(), init, 0);

			// schedule a zombie agent to prevent that a processor with no agent is stopped
			// when the simulation is still going on
			schedule.scheduleRepeating(new Stopping()
			{
				public void step(SimState state)
					{
					}

				public Stoppable getStoppable()
					{
					return null;
					}

				public boolean isStopped()
					{
					return false;
					}

				public void setStoppable(Stoppable stop)
					{
					}
			});

			// On all processors, wait for the start to finish
			MPI.COMM_WORLD.barrier();
		}
		catch (final MPIException | RemoteException e)
		{
			e.printStackTrace();
			System.exit(-1);
		}
	}

	/**
	 * @return the partition
	 */
	public Partition getPartition()
		{
		return partition;
		}
	
	

	/**
	 * @return an arraylist of all the HaloGrid2Ds registered with the SimState
	 */
	public ArrayList<HaloGrid2D<?, ?>> getFieldList()
		{
		return fieldList;
		}

	/*
	 * @return the Transporter
	 */
	public Transporter getTransporter()
		{
		return transporter;
		}

	/**
	 * Distribute the following keyed information from the root to all the nodes. This may be called inside startRoot().
	 */
	public void sendRootInfoToAll(String key, Serializable sendObj)
	{
		for (int i = 0; i < partition.getNumProcessors(); i++)
		{
			init[i].put(key, sendObj);
		}
	}

	/**
	 * Distribute the following keyed information from the root to a specific node (given by the pid). This may be called inside
	 * startRoot().
	 */
	public void sendRootInfoToProcessor(int pid, String key, Serializable sendObj)
		{
		init[pid].put(key, sendObj);
		}

	/**
	 * Extract information set to a processor by the root. This may be called inside start().
	 */
	public Serializable getRootInfo(String key)
		{
		return rootInfo.get(key);
		}

/*
	public void enableRegistry()
		{
		withRegistry = true;
		}
*/
	/**
	 * Log statistics data for this timestep. This data will then be sent to a remote statistics computer.
	 */
	public void addStat(Serializable data)
	{
		synchronized (statLock)
		{
			if (recordStats)
				statList.add(new Stat(data, schedule.getSteps()));
		}
	}
	
	public void emptyStats() {
		
		if (recordStats) {
			
			if (statList.size() > maxStatSize) {
				statList = new ArrayList<>();

			}
		}
	}

	/**
	 * Log debug statistics data for this timestep. This data will then be sent to a remote statistics computer.
	 */
	public void addDebug(Serializable data)
	{
		synchronized (debugStatLock)
		{
			if (recordDebug)
				debugList.add(new Stat(data, schedule.getSteps()));
		}
	}

	/** Return the current list of logged statistics data and clear it. */
	public ArrayList<Stat> getStatList()
	{
		synchronized (statLock)
		{
			ArrayList<Stat> ret = statList;
			statList = new ArrayList<>();
			return ret;
		}
	}

	/** Return the current list of logged debug statistics data and clear it. */
	public ArrayList<Stat> getDebugList()
	{
		synchronized (debugStatLock)
		{
			ArrayList<Stat> ret = debugList;
			debugList = new ArrayList<>();
			return ret;
		}
	}

	// for communicating global variables (usually best) at each time step
	// takes set of variables from each partition, picks the best from them in some
	// way, then distributes the best back to each partition.
	// To use, user must implement getPartitionGlobals, arbitrateGlobals, and setGlobals in subclass
	// this method is called every "updateGlobalsInterval" steps, which is a field that can be changed by user
	// Example: DPSO has a best fitness score and an x and y associated with that score
	// 1) gather each best score and corresponding x and y from each partition (gatherGlobals())
	// 2) arbitrate (pick the best score and its x and y out of the partition candidates (arbitrateGlobals)
	// 3) distributed the winner back to each partition, each partition keeps track of the global
	void updateGlobals()
	{
		
		if (schedule.getSteps() > 0 && (schedule.getSteps() % updateGlobalsInterval == 0)) {
			Serializable[] g = null;

			ArrayList<Serializable[]> gg = gatherGlobals();
		
			//gg will be null if gatherPartitionGlobals is not implemented
			if (gg != null) {

				if (partition.isRootProcessor())
				{
					g = arbitrateGlobals(gg);
				}

				distributeGlobals(g);
			}	
		}
	}



	// takes the set of globals from each partition the set of variables this is is implemented in getPartitionGlobals(),
	// implemented in the specific subclass
	ArrayList<Serializable[]> gatherGlobals()
	{
		try
		{
			// call getPartitionGlobals() for each partition
			Serializable[] g = this.getPartitionGlobals();
			
			//should be null when getPartitionGlobals() not implemented in subclass
			if (g == null) {
				return null;
			}
			
			else {
			
				ArrayList<Serializable[]> gg = MPIUtil.gather(partition, g, 0);
				return gg;
			}
		}
		catch (Exception e)
		{
			System.out.println("error in gatherGlobals");
			System.out.println(e);
			System.exit(-1);

		}

		return null;
	}
	
	
	
	// should be implemented by the subclass to use.  See DPSO for an example.
	protected Serializable[] arbitrateGlobals(ArrayList<Serializable[]> gg)
	{
<<<<<<< HEAD
        return null;
=======
		int chosenIndex = 0;
		Serializable chosenItem = gg.get(0)[0];

		double bestVal = (double) chosenItem; // make type invariant

		for (int i = 0; i < partition.getNumProcessors(); i++)
		{
			if ((double) gg.get(i)[0] > bestVal)
			{
				bestVal = (double) gg.get(i)[0];
				chosenIndex = i;
			}
		}

		return gg.get(chosenIndex);
>>>>>>> ef9fd31f
	}
	

	// after determining the overall global using arbitration, send that one back to each partition
	// uses setPartitionGlobals(), should be implemented in subclass (to match getPartititonGlobals())
	void distributeGlobals(Serializable[] global)
	{
		// need to do typing
		try
		{
			// partition.getCommunicator().bcast(global, 1, MPI.DOUBLE, 0);
			global = MPIUtil.bcast(partition.getCommunicator(), global, 0);
			//System.out.println("gl: "+global);
			setPartitionGlobals(global);
		}
		catch (Exception e)
		{

		}
	}

	// implement in subclass
	protected Serializable[] getPartitionGlobals()
	{
		//getPartitionGlobals() should be implemented in subclass
		return null;

	}

	// implement in subclass
	protected void setPartitionGlobals(Serializable[] o)
	{
		//setPartitionGlobals() should be implemented in subclass
		return;
	}
	
	//testing method: counts agents in each storage (not in halo) and sums them.  Should remain constant!
	int countTotalAgents(HaloGrid2D field) 
	{
		int total = 0;

		try {
			//System.out.println(partition.getPID()+"-----");
			int count = countLocal(field);
			ArrayList<Integer> counts = MPIUtil.gather(partition, count, 0);
		
			for (Integer c: counts) {
				total = total + c;
			}
		}
		
		catch (Exception e) {
		}
		
		return total;

	}
	
	protected int countLocal(HaloGrid2D field) 
	{

		int count = 0;

		// ContinousStorage, do we need its own case anymore? We may be able to combine with else code.
		if (field.getStorage() instanceof ContinuousStorage)
		{

			ContinuousStorage st = (ContinuousStorage) field.getStorage();
			// for cell
			for (int i = 0; i < st.storage.length; i++)
			{
				HashSet agents = new HashSet(((HashMap) st.storage[i]).values());

				for (Object a : agents) 
				{
					Double2D loc = st.getObjectLocation((DObject) a);
					
					if (partition.getLocalBounds().contains(loc)) 
					{
						count = count + 1;
					}

				}
			}
		}
		else 
		{
			GridStorage st = field.getStorage();

			// go by point here
			for (Int2D p : st.getShape().getPointList())
			{
				
				// check if the partition contains the point
				if (partition.getLocalBounds().contains(p))
				{

					Serializable aList = st.getAllObjects(p);

					if (aList != null)
					{
						count = count + ((ArrayList<Serializable>) aList).size();
					}
				}
			}
		}
		
		return count;
		
	}
	

	

	
	/*
	public static void loc_disagree(Int2D p, DHeatBug h, Partition p2, String s)
	{
		
		Int2D hLoc = new Int2D(h.loc_x, h.loc_y);
		
		int newPx = p.x;
		int newPy = p.y;
		

		
		Int2D newP = new Int2D(newPx, newPy);
		//System.out.println(s+" "+h +" hLoc "+hLoc+" p "+ p );
		
		if (!newP.equals(hLoc))
		{
			
			
			
			System.out.println(s+" loc disagree "+h+" hLoc "+hLoc+" p "+ p + " "+p2.getLocalBounds());
			System.exit(-1);
		}
		
	}
    */
	
}<|MERGE_RESOLUTION|>--- conflicted
+++ resolved
@@ -1098,25 +1098,8 @@
 	// should be implemented by the subclass to use.  See DPSO for an example.
 	protected Serializable[] arbitrateGlobals(ArrayList<Serializable[]> gg)
 	{
-<<<<<<< HEAD
         return null;
-=======
-		int chosenIndex = 0;
-		Serializable chosenItem = gg.get(0)[0];
-
-		double bestVal = (double) chosenItem; // make type invariant
-
-		for (int i = 0; i < partition.getNumProcessors(); i++)
-		{
-			if ((double) gg.get(i)[0] > bestVal)
-			{
-				bestVal = (double) gg.get(i)[0];
-				chosenIndex = i;
-			}
-		}
-
-		return gg.get(chosenIndex);
->>>>>>> ef9fd31f
+
 	}
 	
 
