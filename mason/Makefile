--- conflicted
+++ resolved
@@ -129,12 +129,8 @@
 
 # Build an applet jar file.  Note this collects ALL .class, .png, .jpg, index.html, and simulation.classes
 # files.  you'll probably want to strip this down some.
-<<<<<<< HEAD
+jar: SHELL=/bin/bash
 jar: 3d ec
-=======
-jar: SHELL=/bin/bash
-jar: 3d
->>>>>>> bb3f3ab4
 	touch /tmp/manifest.add
 	rm /tmp/manifest.add
 	echo "Main-Class: sim.display.Console" > /tmp/manifest.add
