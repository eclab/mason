<<<<<<< HEAD
<?xml version="1.0"?>
<project
	xsi:schemaLocation="http://maven.apache.org/POM/4.0.0 http://maven.apache.org/xsd/maven-4.0.0.xsd"
	xmlns="http://maven.apache.org/POM/4.0.0"
	xmlns:xsi="http://www.w3.org/2001/XMLSchema-instance">
	<modelVersion>4.0.0</modelVersion>
	<parent>
		<groupId>cs.gmu.edu.eclab</groupId>
		<artifactId>mason-build</artifactId>
		<version>20</version>
	</parent>
	<artifactId>mason</artifactId>
	<name>mason</name>
	<packaging>jar</packaging>
	<url>http://maven.apache.org</url>

	<properties>
		<maven.compiler.source>1.8</maven.compiler.source>
		<maven.compiler.target>1.8</maven.compiler.target>
	</properties>

	<build>
	  <plugins>
	    <plugin>
	      <!-- Set main class in the Jar. -->
	      <groupId>org.apache.maven.plugins</groupId>
	      <artifactId>maven-jar-plugin</artifactId>
	      <configuration>
		<archive>
		  <manifest>
		    <mainClass>sim.display.Console</mainClass>
		    <addClasspath>true</addClasspath>
		    <classpathPrefix>dependency/</classpathPrefix>
		  </manifest>
		</archive>
	      </configuration>
	    </plugin>
	  </plugins>
	  <resources>
	    <resource>
	      <directory>src/main/java</directory>
	    </resource>
	    <resource>
	      <directory>src/main/resources</directory>
	    </resource>
	  </resources>
	</build>
	<repositories>
		<repository>
			<id>repository</id>
			<url>file:///${project.basedir}/repository</url>
		</repository>
	</repositories>

	<dependencies>
		<dependency>
			<groupId>junit</groupId>
			<artifactId>junit</artifactId>
			<version>3.8.1</version>
			<scope>test</scope>
		</dependency>

		<dependency>
			<groupId>java3d</groupId>
			<artifactId>j3d-core</artifactId>
			<version>1.3.1</version>
		</dependency>


		<!-- https://mvnrepository.com/artifact/java3d/j3d-core-utils -->
		<dependency>
			<groupId>java3d</groupId>
			<artifactId>j3d-core-utils</artifactId>
			<version>1.3.1</version>
		</dependency>

		<!-- https://mvnrepository.com/artifact/org.beanshell/bsh -->
		<dependency>
			<groupId>org.beanshell</groupId>
			<artifactId>bsh</artifactId>
			<version>2.0b4</version>
		</dependency>
		<!-- https://mvnrepository.com/artifact/itext/itext -->
		<dependency>
			<groupId>itext</groupId>
			<artifactId>itext</artifactId>
			<version>1.2.3</version>
		</dependency>
		<!-- https://mvnrepository.com/artifact/org.jfree/jcommon -->
		<dependency>
			<groupId>org.jfree</groupId>
			<artifactId>jcommon</artifactId>
			<version>1.0.24</version>
		</dependency>
		<!-- https://mvnrepository.com/artifact/org.jfree/jfreechart -->
		<dependency>
			<groupId>org.jfree</groupId>
			<artifactId>jfreechart</artifactId>
			<version>1.0.17</version>
		</dependency>
		<!-- https://mvnrepository.com/artifact/javax.media/jmf -->
		<dependency>
			<groupId>javax.media</groupId>
			<artifactId>jmf</artifactId>
			<version>2.1.1e</version>
		</dependency>
		<!--CUSTOM REPOSITORY STUFF -->
		
		<!-- <dependency>
			<groupId>edu.gmu.eclab</groupId>
			<artifactId>portfolio</artifactId>
			<version>4.0</version>
		</dependency> -->

		<!-- <dependency> <groupId>com.jogamp</groupId> <artifactId>jogamp-fat</artifactId> 
			<version>9999</version> </dependency> -->

		<dependency>
			<groupId>org.jogamp.jogl</groupId>
			<artifactId>jogl-all-main</artifactId>
			<version>2.3.1</version>
		</dependency>
	</dependencies>
</project>
=======
version https://git-lfs.github.com/spec/v1
oid sha256:ded85c3a372ec47a0062f49ad8d79ae4e691f622900a61136c8bf4a113228528
size 2891
>>>>>>> d075bacc
<|MERGE_RESOLUTION|>--- conflicted
+++ resolved
@@ -1,15 +1,16 @@
-<<<<<<< HEAD
 <?xml version="1.0"?>
 <project
 	xsi:schemaLocation="http://maven.apache.org/POM/4.0.0 http://maven.apache.org/xsd/maven-4.0.0.xsd"
 	xmlns="http://maven.apache.org/POM/4.0.0"
 	xmlns:xsi="http://www.w3.org/2001/XMLSchema-instance">
 	<modelVersion>4.0.0</modelVersion>
+	
 	<parent>
 		<groupId>cs.gmu.edu.eclab</groupId>
 		<artifactId>mason-build</artifactId>
 		<version>20</version>
 	</parent>
+	
 	<artifactId>mason</artifactId>
 	<name>mason</name>
 	<packaging>jar</packaging>
@@ -21,30 +22,14 @@
 	</properties>
 
 	<build>
-	  <plugins>
-	    <plugin>
-	      <!-- Set main class in the Jar. -->
-	      <groupId>org.apache.maven.plugins</groupId>
-	      <artifactId>maven-jar-plugin</artifactId>
-	      <configuration>
-		<archive>
-		  <manifest>
-		    <mainClass>sim.display.Console</mainClass>
-		    <addClasspath>true</addClasspath>
-		    <classpathPrefix>dependency/</classpathPrefix>
-		  </manifest>
-		</archive>
-	      </configuration>
-	    </plugin>
-	  </plugins>
-	  <resources>
-	    <resource>
-	      <directory>src/main/java</directory>
-	    </resource>
-	    <resource>
-	      <directory>src/main/resources</directory>
-	    </resource>
-	  </resources>
+		<resources>
+			<resource>
+				<directory>src/main/java</directory>
+			</resource>
+			<resource>
+				<directory>src/main/resources</directory>
+			</resource>
+		</resources>
 	</build>
 	<repositories>
 		<repository>
@@ -122,9 +107,4 @@
 			<version>2.3.1</version>
 		</dependency>
 	</dependencies>
-</project>
-=======
-version https://git-lfs.github.com/spec/v1
-oid sha256:ded85c3a372ec47a0062f49ad8d79ae4e691f622900a61136c8bf4a113228528
-size 2891
->>>>>>> d075bacc
+</project>